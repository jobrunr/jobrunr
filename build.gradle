plugins {
<<<<<<< HEAD
    id 'com.github.ben-manes.versions' version '0.51.0'
    id 'org.sonarqube' version '3.5.0.2730'
=======
    id 'com.github.ben-manes.versions' version '0.48.0'
    id 'org.sonarqube' version '4.4.1.3373'
>>>>>>> 078d7bd7
    id 'io.github.gradle-nexus.publish-plugin' version '1.1.0'
    id 'signing'
}

nexusPublishing {
    packageGroup = "org.jobrunr"
    repositories {
        sonatype()
    }
}

subprojects {
    group = 'org.jobrunr'
    version = System.getenv('DRONE_TAG')?.replace("v", "") ?: "v1.0.0-SNAPSHOT".replace("v", "")
}

def isNonStable = { String version ->
    def isPreview = ['SNAPSHOT', 'ALPHA'].any { it -> version.toUpperCase().contains(it) }
    def isRelease = ['RELEASE', 'FINAL', 'GA'].any { it -> version.toUpperCase().contains(it) }
    def regex = /(?!\.)(\d+(\.\d+)+)(?![\d\.])?(\.jre\d)?/
    def isVersionMatch = (version ==~ regex)
    def result = isPreview || !(isRelease || isVersionMatch)
    return result
}

tasks.named("dependencyUpdates").configure {
    rejectVersionIf {
        isNonStable(it.candidate.version) && !isNonStable(it.currentVersion)
    }
}

configure(subprojects.findAll { !['platform'].contains(it.name) }) {
    apply plugin: 'java'
    apply plugin: 'idea'
    apply plugin: 'jacoco'

    compileJava {
        sourceCompatibility = JavaVersion.VERSION_1_8
        targetCompatibility = JavaVersion.VERSION_1_8
        options.encoding = "UTF-8"
        options.release = 8
    }

    compileTestJava {
        sourceCompatibility = JavaVersion.VERSION_11
        targetCompatibility = JavaVersion.VERSION_11
        options.encoding = "UTF-8"
    }

    javadoc {
        options.encoding = "UTF-8"
    }

    repositories {
        mavenCentral()
        mavenLocal()
    }

    dependencies {
        implementation platform(project(':platform'))

        testImplementation 'org.junit.jupiter:junit-jupiter'
        testImplementation 'io.github.artsok:rerunner-jupiter'
        testImplementation 'org.awaitility:awaitility'
        testImplementation 'org.assertj:assertj-core'
        testImplementation 'com.tngtech.archunit:archunit-junit5'
        testImplementation 'net.javacrumbs.json-unit:json-unit-assertj'
        testImplementation 'ch.qos.logback:logback-classic'
        testImplementation 'org.mockito:mockito-inline'
        testImplementation 'org.mockito:mockito-junit-jupiter'
    }

    tasks.clean.doFirst {
        delete "/tmp/reports/$project.name"
        println "Deleted /tmp/reports/$project.name"
    }

    test {
        finalizedBy jacocoTestReport
        reports.junitXml.destination = file("/tmp/reports/$project.name")
        reports.html.destination = file("/tmp/reports/$project.name")

        useJUnitPlatform()
        testLogging {
            minGranularity = 3
            events "passed", "skipped", "failed"
        }
    }

    jacoco {
        toolVersion = "0.8.7"
    }

    jacocoTestReport {
        dependsOn test
        reports {
            xml {
                enabled true
            }
        }
    }

    sonar {
        properties {
            property "sonar.sourceEncoding", "UTF-8"
            property "sonar.projectKey", "jobrunr_jobrunr"
            property "sonar.organization", "jobrunr"
        }
    }

    if (JavaVersion.current().isJava8Compatible()) {
        tasks.withType(Javadoc) {
            options.addStringOption('Xdoclint:none', '-quiet')
        }
    }
}<|MERGE_RESOLUTION|>--- conflicted
+++ resolved
@@ -1,11 +1,6 @@
 plugins {
-<<<<<<< HEAD
     id 'com.github.ben-manes.versions' version '0.51.0'
-    id 'org.sonarqube' version '3.5.0.2730'
-=======
-    id 'com.github.ben-manes.versions' version '0.48.0'
     id 'org.sonarqube' version '4.4.1.3373'
->>>>>>> 078d7bd7
     id 'io.github.gradle-nexus.publish-plugin' version '1.1.0'
     id 'signing'
 }
