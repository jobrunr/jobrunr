import groovy.json.JsonSlurper

plugins {
    id 'signing'
    id 'io.github.gradle-nexus.publish-plugin' version '2.0.0'
    id 'net.ltgt.errorprone' version '4.3.0' apply false
    id 'org.openrewrite.rewrite' version '7.20.0'
    id 'org.sonarqube' version '6.3.1.5724'
}

nexusPublishing {
    packageGroup = "org.jobrunr"
    repositories {
        // see https://central.sonatype.org/publish/publish-portal-ossrh-staging-api/#configuration
        sonatype {
            nexusUrl.set(uri("https://ossrh-staging-api.central.sonatype.com/service/local/"))
            snapshotRepositoryUrl.set(uri("https://central.sonatype.com/repository/maven-snapshots/"))
        }
    }
}

task nexusPushFromStagingToCentral {
    doLast {
        if (System.getenv("SONATYPE_AUTH_HEADER") == null) {
            throw new GradleException("Cannot push Sonatype Nexus artifacts to Portal API: env var SONATYPE_AUTH_HEADER is not set")
        }

        println("Retrieving uploaded OSSRH Staging API repository key...")
        def get = new URL("https://ossrh-staging-api.central.sonatype.com/manual/search/repositories?profile_id=org.jobrunr&state=open&ip=any").openConnection();
        get.setRequestProperty("Authorization", System.getenv("SONATYPE_AUTH_HEADER"))
        def resp = get.getInputStream().getText();
        def json = new JsonSlurper().parseText(resp)

        if (!get.getResponseCode().equals(200)) {
            throw new GradleException("Cannot find repository key from Sonatype OSSRH Staging API: received code " + get.getResponseCode())
        }
        if (json.repositories == null || json.repositories[0] == null) {
            throw new GradleException("Cannot find repository key from Sonatype OSSRH Staging API: no key returned, is the publication done? received json " + json)
        }
        def repoKey = json.repositories[0].key
        println("-- Found Repo Key " + repoKey)

        println("Uploading from OSSRH Staging API to Central Portal using retrieved key...")
        def post = new URL("https://ossrh-staging-api.central.sonatype.com/manual/upload/repository/" + repoKey).openConnection();
        post.setRequestProperty("Authorization", System.getenv("SONATYPE_AUTH_HEADER"))
        post.setRequestMethod("POST")
        post.setDoOutput(true)

        if (!post.getResponseCode().equals(200)) {
            throw new GradleException("Cannot push artifacts from staging API to Portal API: received code " + post.getResponseCode() + " - please log into https://central.sonatype.com/ to investigate what went wrong.")
        }
        println("-- Successfully pushed Sonatype Nexus artifacts to Portal API: please log into https://central.sonatype.com/ to finish the release.")
    }
}

subprojects {
    group = 'org.jobrunr'
    version = System.getenv('CI_COMMIT_TAG')?.replace("v", "") ?: "v1.0.0-SNAPSHOT".replace("v", "")
}

def isNonStable = { String version ->
    def isPreview = ['SNAPSHOT', 'ALPHA'].any { it -> version.toUpperCase().contains(it) }
    def isRelease = ['RELEASE', 'FINAL', 'GA'].any { it -> version.toUpperCase().contains(it) }
    def regex = /(?!\.)(\d+(\.\d+)+)(?![\d\.])?(\.jre\d)?/
    def isVersionMatch = (version ==~ regex)
    def result = isPreview || !(isRelease || isVersionMatch)
    return result
}

sonar {
    properties {
        property "sonar.sourceEncoding", "UTF-8"
        property "sonar.projectKey", "jobrunr_jobrunr"
        property "sonar.organization", "jobrunr"
        // property "sonar.branch.name", "v8"
        property "sonar.coverage.jacoco.xmlReportPaths", "/tmp/reports/$project.name/jacocoTestCoverage.xml"
    }
}

allprojects {
    repositories {
        mavenLocal()
        maven { url = 'https://repo.jobrunr.io/maven-central-proxy' }
        mavenCentral()
    }
}

configure(subprojects.findAll { !['platform'].contains(it.name) }) {
    apply plugin: 'java'
    apply plugin: 'idea'
    apply plugin: 'jacoco'
    apply plugin: 'net.ltgt.errorprone'
    apply plugin: 'org.openrewrite.rewrite'

    compileJava {
        options.release = 21
        options.encoding = "UTF-8"
    }

<<<<<<< HEAD
    rewrite {
        activeRecipe("org.openrewrite.java.format.AutoFormat")
        setExportDatatables(true)
=======
    compileTestJava {
        options.release = 21
        options.encoding = "UTF-8"
>>>>>>> ae5c2f1b
    }

    tasks.withType(JavaCompile).configureEach {
        options.errorprone.enabled = true
        options.errorprone.disableWarningsInGeneratedCode = true
        options.errorprone {
            // built-in error-prone rules
            disable("ReturnValueIgnored")                       // for BatchCollector we rely on side effects to finish it
            disable("CanonicalDuration")                        // we'd rather have ofHours() on every line next to each other
            disable("DoNotCallSuggester")                       // this is a Google-specific annotation
            disable("AnnotateFormatMethod")                     // this is a Google-specific annotation
            //disable("JdkObsolete")                              // we still rely on JDK8 things
            disable("JavaDurationGetSecondsToToSeconds")        // we can't update to JDK9 just yet
            disable("PatternMatchingInstanceof")                // we can't update to JDK9 just yet
            disable("StringCaseLocaleUsage")                    // we are never going to run into this issue
            disable("StringSplitter")                           // should not happen because of validation
            disable("TypeParameterUnusedInFormals")            // due to heavy reflection usage in JobRunr
        }
    }

    javadoc {
        options.encoding = "UTF-8"
    }

    dependencies {
        implementation platform(project(':platform'))
        compileOnly 'org.apache.groovy:groovy-json:4.0.27'

        errorprone("com.google.errorprone:error_prone_core:2.43.0")

        testImplementation 'org.junit.jupiter:junit-jupiter'
        testImplementation 'io.github.artsok:rerunner-jupiter'
        testImplementation 'org.awaitility:awaitility'
        testImplementation 'org.assertj:assertj-core'
        testImplementation 'com.tngtech.archunit:archunit-junit5'
        testImplementation 'net.javacrumbs.json-unit:json-unit-assertj'
        testImplementation 'ch.qos.logback:logback-classic'
        testImplementation 'org.mockito:mockito-inline'
        testImplementation 'org.mockito:mockito-junit-jupiter'

        testRuntimeOnly 'org.junit.platform:junit-platform-launcher'
    }

    tasks.clean.doFirst {
        def projectName = project.name
        delete "/tmp/reports/$projectName"
        println "Deleted /tmp/reports/$projectName"

    }

    tasks.withType(Test) {
        finalizedBy jacocoTestReport
        reports.junitXml.outputLocation = file("/tmp/reports/$project.name")
        reports.html.outputLocation = file("/tmp/reports/$project.name")

        useJUnitPlatform()
        testLogging {
            minGranularity = 3
            events "passed", "skipped", "failed"
        }
    }

    sonar {
        properties {
            property "sonar.sourceEncoding", "UTF-8"
            property "sonar.projectKey", "jobrunr_jobrunr"
            property "sonar.organization", "jobrunr"
            property "sonar.branch.name", System.getenv("CI_COMMIT_BRANCH") ?: "master"
            property "sonar.coverage.jacoco.xmlReportPaths", "/tmp/reports/$project.name/jacocoTestCoverage.xml"
        }
    }

    jacoco {
        toolVersion = "0.8.14"
    }

    jacocoTestReport {
        reports {
            xml.required = true
            xml.outputLocation = file("/tmp/reports/$project.name/jacocoTestCoverage.xml")
            csv.required = false
            html.required = false
        }
    }

    if (JavaVersion.current().isJava8Compatible()) {
        tasks.withType(Javadoc) {
            options.addStringOption('Xdoclint:none', '-quiet')
        }
    }
}<|MERGE_RESOLUTION|>--- conflicted
+++ resolved
@@ -4,7 +4,7 @@
     id 'signing'
     id 'io.github.gradle-nexus.publish-plugin' version '2.0.0'
     id 'net.ltgt.errorprone' version '4.3.0' apply false
-    id 'org.openrewrite.rewrite' version '7.20.0'
+    id 'org.openrewrite.rewrite' version '7.21.0'
     id 'org.sonarqube' version '6.3.1.5724'
 }
 
@@ -72,7 +72,6 @@
         property "sonar.sourceEncoding", "UTF-8"
         property "sonar.projectKey", "jobrunr_jobrunr"
         property "sonar.organization", "jobrunr"
-        // property "sonar.branch.name", "v8"
         property "sonar.coverage.jacoco.xmlReportPaths", "/tmp/reports/$project.name/jacocoTestCoverage.xml"
     }
 }
@@ -97,15 +96,14 @@
         options.encoding = "UTF-8"
     }
 
-<<<<<<< HEAD
+    compileTestJava {
+        options.release = 21
+        options.encoding = "UTF-8"
+    }
+
     rewrite {
         activeRecipe("org.openrewrite.java.format.AutoFormat")
         setExportDatatables(true)
-=======
-    compileTestJava {
-        options.release = 21
-        options.encoding = "UTF-8"
->>>>>>> ae5c2f1b
     }
 
     tasks.withType(JavaCompile).configureEach {
