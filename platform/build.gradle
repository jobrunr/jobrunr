plugins {
    id 'java-platform'
    id 'maven-publish'
    id 'signing'
}

version = System.getenv('CI_COMMIT_TAG') ?: "v1.0.0-SNAPSHOT"

dependencies {
    constraints {
        api 'org.slf4j:slf4j-api:2.0.17'
        api 'org.ow2.asm:asm:9.9'
        api 'org.ow2.asm:asm-util:9.9'

        api 'com.fasterxml.jackson.core:jackson-databind:2.20.1'
        api 'com.fasterxml.jackson.datatype:jackson-datatype-jsr310:2.20.1'
        api 'com.fasterxml.jackson.datatype:jackson-datatype-jdk8:2.20.1'
        api 'com.fasterxml.jackson.module:jackson-module-kotlin:2.19.1'
        api 'com.google.code.gson:gson:2.13.2'
        api 'org.eclipse:yasson:3.0.4'
        api 'io.micrometer:micrometer-core:1.15.4'
        api 'io.insert-koin:koin-core:4.1.1'
        api 'org.jetbrains.kotlinx:kotlinx-serialization-json:1.8.0'

        api 'org.xerial:sqlite-jdbc:3.50.3.0'
        api 'com.h2database:h2:2.4.240'
        api 'org.postgresql:postgresql:42.7.8'
        api 'com.google.cloud.sql:postgres-socket-factory:1.25.3'
        api 'com.oracle.database.jdbc:ojdbc8:23.26.0.0.0'
        api 'org.mariadb.jdbc:mariadb-java-client:3.5.6'
        api 'com.mysql:mysql-connector-j:9.5.0'
        api 'com.microsoft.sqlserver:mssql-jdbc:13.2.1.jre8'
        api 'com.ibm.db2:jcc:12.1.2.0'
        api 'com.zaxxer:HikariCP:7.0.2'
        api 'io.agroal:agroal-pool:2.8'
        api 'org.apache.commons:commons-dbcp2:2.13.0'
        api 'org.apache.tomcat:tomcat-jdbc:11.0.13'
        api 'org.mongodb:mongodb-driver-sync:5.6.1'

        api 'org.junit.jupiter:junit-jupiter:5.14.0'
        api 'io.github.artsok:rerunner-jupiter:2.1.6'
        api 'org.awaitility:awaitility:4.3.0'
        api 'org.assertj:assertj-core:3.27.4'
        api 'com.tngtech.archunit:archunit-junit5:1.4.1'
        api 'net.javacrumbs.json-unit:json-unit-assertj:5.0.0'
        api 'org.mockito:mockito-inline:5.2.0'
        api 'org.mockito:mockito-junit-jupiter:5.20.0'
        api 'ch.qos.logback:logback-classic:1.5.20'
        api 'org.testcontainers:testcontainers:2.0.1'
        api 'org.testcontainers:testcontainers-junit-jupiter:2.0.1'
        api 'org.testcontainers:testcontainers-jdbc:2.0.1'
        api 'org.testcontainers:testcontainers-mariadb:2.0.1'
        api 'org.testcontainers:testcontainers-mssqlserver:2.0.1'
        api 'org.testcontainers:testcontainers-mysql:2.0.1'
        api 'org.testcontainers:testcontainers-oracle-free:2.0.1'
        api 'org.testcontainers:testcontainers-postgresql:2.0.1'
        api 'org.testcontainers:testcontainers-db2:2.0.1'
<<<<<<< HEAD
        api 'com.microsoft.playwright:playwright:1.52.0'
        api 'org.wiremock:wiremock-standalone:3.13.1'
=======
        api 'org.testcontainers:testcontainers-mongodb:2.0.1'
        api 'com.microsoft.playwright:playwright:1.56.0'
        api 'org.wiremock:wiremock:3.13.1'
>>>>>>> 1c1c2f71
    }
}

publishing {
    publications {
        mavenJava(MavenPublication) {
            groupId = 'org.jobrunr'
            artifactId = 'jobrunr-bom'
            version = project.version
            from components.javaPlatform

            pom {
                name = 'JobRunr BOM'
                description = 'An easy way to perform background processing on the JVM. Backed by persistent storage. Open and free for commercial use.'
                url = 'https://github.com/jobrunr/jobrunr'
                licenses {
                    license {
                        name = 'GNU Lesser General Public License v3.0 or later'
                        url = 'https://github.com/jobrunr/jobrunr/blob/master/License.md#lgpl-v3-license'
                    }
                    license {
                        name = 'Commercial License'
                        url = 'https://github.com/jobrunr/jobrunr/blob/master/License.md#commercial-license'
                    }
                }
                developers {
                    developer {
                        id = 'rdehuyss'
                        name = 'Ronald Dehuysser'
                        email = 'ronald.dehuysser@gmail.com'
                    }
                }
                scm {
                    connection = 'scm:git:https://github.com/jobrunr/jobrunr.git'
                    developerConnection = 'scm:git@github.com:jobrunr/jobrunr.git'
                    url = 'https://github.com/jobrunr/jobrunr.git'
                }
            }
        }
    }
}

signing {
    String base64Key = System.getenv('SIGNING_KEY')
    if (base64Key) {
        useInMemoryPgpKeys(new String(Base64.decoder.decode(base64Key)), System.getenv('SIGNING_PASSWORD'))
        sign publishing.publications.mavenJava
    }
}<|MERGE_RESOLUTION|>--- conflicted
+++ resolved
@@ -55,14 +55,9 @@
         api 'org.testcontainers:testcontainers-oracle-free:2.0.1'
         api 'org.testcontainers:testcontainers-postgresql:2.0.1'
         api 'org.testcontainers:testcontainers-db2:2.0.1'
-<<<<<<< HEAD
-        api 'com.microsoft.playwright:playwright:1.52.0'
-        api 'org.wiremock:wiremock-standalone:3.13.1'
-=======
         api 'org.testcontainers:testcontainers-mongodb:2.0.1'
         api 'com.microsoft.playwright:playwright:1.56.0'
-        api 'org.wiremock:wiremock:3.13.1'
->>>>>>> 1c1c2f71
+        api 'org.wiremock:wiremock-standalone:3.13.1'
     }
 }
 
