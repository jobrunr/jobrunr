plugins {
    id 'java-platform'
    id 'maven-publish'
    id 'signing'
}

version = System.getenv('DRONE_TAG') ?: "v1.0.0-SNAPSHOT"

dependencies {
    constraints {
        api 'org.slf4j:slf4j-api:2.0.17'
        api 'org.ow2.asm:asm:9.8'
        api 'org.ow2.asm:asm-util:9.8'

        api 'com.fasterxml.jackson.core:jackson-databind:2.18.3'
        api 'com.fasterxml.jackson.datatype:jackson-datatype-jsr310:2.18.3'
        api 'com.fasterxml.jackson.datatype:jackson-datatype-jdk8:2.18.2'
        api 'com.fasterxml.jackson.module:jackson-module-kotlin:2.18.3'
        api 'com.google.code.gson:gson:2.12.1'
        api 'org.eclipse:yasson:3.0.4'
        api 'io.micrometer:micrometer-core:1.14.5'
        api 'io.insert-koin:koin-core:4.0.4'
        api 'org.jetbrains.kotlinx:kotlinx-serialization-json:1.8.0'

        api 'org.xerial:sqlite-jdbc:3.49.1.0'
        api 'com.h2database:h2:2.3.232'
        api 'org.postgresql:postgresql:42.7.5'
        api 'com.google.cloud.sql:postgres-socket-factory:1.24.1'
        api 'com.oracle.database.jdbc:ojdbc8:23.7.0.25.01'
        api 'org.mariadb.jdbc:mariadb-java-client:3.5.3'
        api 'mysql:mysql-connector-java:8.0.33'
        api 'com.microsoft.sqlserver:mssql-jdbc:12.10.0.jre8'
        api 'com.ibm.db2:jcc:12.1.0.0'
        api 'com.zaxxer:HikariCP:6.3.0'
        api 'io.agroal:agroal-pool:2.6'
        api 'org.apache.commons:commons-dbcp2:2.13.0'
        api 'org.apache.tomcat:tomcat-jdbc:11.0.5'
        api 'org.mongodb:mongodb-driver-sync:5.4.0'

        api 'org.junit.jupiter:junit-jupiter:5.12.1'
        api 'io.github.artsok:rerunner-jupiter:2.1.6'
        api 'org.awaitility:awaitility:4.3.0'
        api 'org.assertj:assertj-core:3.27.3'
        api 'com.tngtech.archunit:archunit-junit5:1.4.0'
        api 'net.javacrumbs.json-unit:json-unit-assertj:2.40.1'
        api 'org.mockito:mockito-inline:5.2.0'
<<<<<<< HEAD
        api 'org.mockito:mockito-junit-jupiter:5.12.0'
        api 'ch.qos.logback:logback-classic:1.5.6'
        api 'org.testcontainers:testcontainers:1.19.8'
        api 'org.testcontainers:junit-jupiter:1.19.8'
        api 'org.testcontainers:jdbc:1.19.8'
        api 'org.testcontainers:mariadb:1.19.8'
        api 'org.testcontainers:mssqlserver:1.19.8'
        api 'org.testcontainers:mysql:1.19.8'
        api 'org.testcontainers:oracle-xe:1.19.8'
        api 'org.testcontainers:postgresql:1.19.8'
        api 'org.testcontainers:db2:1.19.8'
        api 'org.testcontainers:elasticsearch:1.19.8'
        api 'com.github.tomakehurst:wiremock-jre8:3.0.1'
=======
        api 'org.mockito:mockito-junit-jupiter:5.17.0'
        api 'ch.qos.logback:logback-classic:1.5.18'
        api 'org.testcontainers:testcontainers:1.20.6'
        api 'org.testcontainers:junit-jupiter:1.20.6'
        api 'org.testcontainers:jdbc:1.20.6'
        api 'org.testcontainers:mariadb:1.20.6'
        api 'org.testcontainers:mssqlserver:1.20.6'
        api 'org.testcontainers:mysql:1.20.6'
        api 'org.testcontainers:oracle-free:1.20.6'
        api 'org.testcontainers:postgresql:1.20.6'
        api 'org.testcontainers:db2:1.20.6'
        api 'com.microsoft.playwright:playwright:1.51.0'
>>>>>>> b0eea8be
    }
}

publishing {
    publications {
        mavenJava(MavenPublication) {
            groupId = 'org.jobrunr'
            artifactId = 'jobrunr-bom'
            version = project.version
            from components.javaPlatform

            pom {
                name = 'JobRunr BOM'
                description = 'An easy way to perform background processing on the JVM. Backed by persistent storage. Open and free for commercial use.'
                url = 'https://github.com/jobrunr/jobrunr'
                licenses {
                    license {
                        name = 'GNU Lesser General Public License v3.0 or later'
                        url = 'https://github.com/jobrunr/jobrunr/blob/master/License.md#lgpl-v3-license'
                    }
                    license {
                        name = 'Commercial License'
                        url = 'https://github.com/jobrunr/jobrunr/blob/master/License.md#commercial-license'
                    }
                }
                developers {
                    developer {
                        id = 'rdehuyss'
                        name = 'Ronald Dehuysser'
                        email = 'ronald.dehuysser@gmail.com'
                    }
                }
                scm {
                    connection = 'scm:git:https://github.com/jobrunr/jobrunr.git'
                    developerConnection = 'scm:git@github.com:jobrunr/jobrunr.git'
                    url = 'https://github.com/jobrunr/jobrunr.git'
                }
            }
        }
    }
}

signing {
    String base64Key = System.getenv('SIGNING_KEY')
    if (base64Key) {
        useInMemoryPgpKeys(new String(Base64.decoder.decode(base64Key)), System.getenv('SIGNING_PASSWORD'))
        sign publishing.publications.mavenJava
    }
}<|MERGE_RESOLUTION|>--- conflicted
+++ resolved
@@ -44,21 +44,6 @@
         api 'com.tngtech.archunit:archunit-junit5:1.4.0'
         api 'net.javacrumbs.json-unit:json-unit-assertj:2.40.1'
         api 'org.mockito:mockito-inline:5.2.0'
-<<<<<<< HEAD
-        api 'org.mockito:mockito-junit-jupiter:5.12.0'
-        api 'ch.qos.logback:logback-classic:1.5.6'
-        api 'org.testcontainers:testcontainers:1.19.8'
-        api 'org.testcontainers:junit-jupiter:1.19.8'
-        api 'org.testcontainers:jdbc:1.19.8'
-        api 'org.testcontainers:mariadb:1.19.8'
-        api 'org.testcontainers:mssqlserver:1.19.8'
-        api 'org.testcontainers:mysql:1.19.8'
-        api 'org.testcontainers:oracle-xe:1.19.8'
-        api 'org.testcontainers:postgresql:1.19.8'
-        api 'org.testcontainers:db2:1.19.8'
-        api 'org.testcontainers:elasticsearch:1.19.8'
-        api 'com.github.tomakehurst:wiremock-jre8:3.0.1'
-=======
         api 'org.mockito:mockito-junit-jupiter:5.17.0'
         api 'ch.qos.logback:logback-classic:1.5.18'
         api 'org.testcontainers:testcontainers:1.20.6'
@@ -71,7 +56,7 @@
         api 'org.testcontainers:postgresql:1.20.6'
         api 'org.testcontainers:db2:1.20.6'
         api 'com.microsoft.playwright:playwright:1.51.0'
->>>>>>> b0eea8be
+        api 'com.github.tomakehurst:wiremock-jre8:3.0.1'
     }
 }
 
