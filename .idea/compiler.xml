<?xml version="1.0" encoding="UTF-8"?>
<project version="4">
  <component name="CompilerConfiguration">
    <wildcardResourcePatterns>
      <entry name="!?*.java" />
      <entry name="!?*.form" />
      <entry name="!?*.class" />
      <entry name="!?*.groovy" />
      <entry name="!?*.scala" />
      <entry name="!?*.flex" />
      <entry name="!?*.kt" />
      <entry name="!?*.clj" />
      <entry name="!?*.aj!?*.sql" />
    </wildcardResourcePatterns>
    <annotationProcessing>
      <profile name="Gradle Imported" enabled="true">
        <outputRelativeToContentRoot value="true" />
        <processorPath useClasspath="false">
          <entry name="$USER_HOME$/.gradle/caches/modules-2/files-2.1/org.springframework.boot/spring-boot-autoconfigure-processor/2.7.18/a3a8a98e8c61ad1e664a5b7b9a62ac133585ed59/spring-boot-autoconfigure-processor-2.7.18.jar" />
          <entry name="$USER_HOME$/.gradle/caches/modules-2/files-2.1/org.springframework.boot/spring-boot-configuration-processor/2.7.18/899128018a7962b3e4be665910bae65dff08d1b0/spring-boot-configuration-processor-2.7.18.jar" />
        </processorPath>
        <module name="org.jobrunr.JobRunr.framework-support.jobrunr-spring-boot-2-starter.main" />
      </profile>
      <profile name="Gradle Imported" enabled="true">
        <outputRelativeToContentRoot value="true" />
        <option name="micronaut.processing.annotations" value="org.jobrunr.*" />
        <option name="micronaut.processing.group" value="org.jobrunr" />
        <option name="micronaut.processing.incremental" value="true" />
        <option name="micronaut.processing.module" value="jobrunr-micronaut-feature" />
        <processorPath useClasspath="false">
          <entry name="$USER_HOME$/.gradle/caches/modules-2/files-2.1/io.micronaut.data/micronaut-data-processor/4.6.1/8d2c21600960a73b8f08302e4f835611200337/micronaut-data-processor-4.6.1.jar" />
          <entry name="$USER_HOME$/.gradle/caches/modules-2/files-2.1/io.micronaut.validation/micronaut-validation-processor/4.4.0/7cd6c8340b7c477176047f6cfa3281b4b983eed8/micronaut-validation-processor-4.4.0.jar" />
          <entry name="$USER_HOME$/.gradle/caches/modules-2/files-2.1/io.micronaut.data/micronaut-data-model/4.6.1/2897130092762015b65f7f6f22c34147eb35bed2/micronaut-data-model-4.6.1.jar" />
          <entry name="$USER_HOME$/.gradle/caches/modules-2/files-2.1/io.micronaut.validation/micronaut-validation/4.4.0/b83d4e1bf5d41a7d61821cfffe5a0150a7147c94/micronaut-validation-4.4.0.jar" />
          <entry name="$USER_HOME$/.gradle/caches/modules-2/files-2.1/io.micronaut.reactor/micronaut-reactor/3.2.1/136fe2acf6adc943240aea397ba659385d9753d5/micronaut-reactor-3.2.1.jar" />
          <entry name="$USER_HOME$/.gradle/caches/modules-2/files-2.1/io.micronaut/micronaut-graal/4.3.6/7bfc6ac741cce8a5d5107bc915b4c5b7a7bff6f0/micronaut-graal-4.3.6.jar" />
          <entry name="$USER_HOME$/.gradle/caches/modules-2/files-2.1/io.micronaut/micronaut-inject-java/4.3.6/17a3af6eb1a07321435289177188ee7e9d1066c9/micronaut-inject-java-4.3.6.jar" />
          <entry name="$USER_HOME$/.gradle/caches/modules-2/files-2.1/io.micronaut/micronaut-core-processor/4.3.6/7ef1b29d0060a58fac481148a977f2e4739e904/micronaut-core-processor-4.3.6.jar" />
          <entry name="$USER_HOME$/.gradle/caches/modules-2/files-2.1/io.micronaut/micronaut-aop/4.3.6/87d9db84e472275c1185589e92f654cfb3300796/micronaut-aop-4.3.6.jar" />
          <entry name="$USER_HOME$/.gradle/caches/modules-2/files-2.1/io.micronaut/micronaut-inject/4.3.6/a7c50ceabafc6ade17e3dfe5d838afbca04e7e39/micronaut-inject-4.3.6.jar" />
          <entry name="$USER_HOME$/.gradle/caches/modules-2/files-2.1/jakarta.annotation/jakarta.annotation-api/2.1.1/48b9bda22b091b1f48b13af03fe36db3be6e1ae3/jakarta.annotation-api-2.1.1.jar" />
          <entry name="$USER_HOME$/.gradle/caches/modules-2/files-2.1/com.github.javaparser/javaparser-symbol-solver-core/3.25.8/b0483fdceab6b14e57064af2e3bde5764e99acca/javaparser-symbol-solver-core-3.25.8.jar" />
          <entry name="$USER_HOME$/.gradle/caches/modules-2/files-2.1/io.micronaut/micronaut-core-reactive/4.3.6/f430fc8c97d62e44fca5e2269181e796df6b67b9/micronaut-core-reactive-4.3.6.jar" />
          <entry name="$USER_HOME$/.gradle/caches/modules-2/files-2.1/io.projectreactor/reactor-core/3.6.1/a3be3c85954485cbb3751205fe56fa42ee9efa4c/reactor-core-3.6.1.jar" />
          <entry name="$USER_HOME$/.gradle/caches/modules-2/files-2.1/org.reactivestreams/reactive-streams/1.0.4/3864a1320d97d7b045f729a326e1e077661f31b7/reactive-streams-1.0.4.jar" />
          <entry name="$USER_HOME$/.gradle/caches/modules-2/files-2.1/io.micronaut/micronaut-core/4.3.6/4c6c873a8baf3f36a078ab765eb2ab9d171b96e1/micronaut-core-4.3.6.jar" />
          <entry name="$USER_HOME$/.gradle/caches/modules-2/files-2.1/jakarta.persistence/jakarta.persistence-api/3.1.0/66901fa1c373c6aff65c13791cc11da72060a8d6/jakarta.persistence-api-3.1.0.jar" />
          <entry name="$USER_HOME$/.gradle/caches/modules-2/files-2.1/org.slf4j/slf4j-api/2.0.12/48f109a2a6d8f446c794f3e3fa0d86df0cdfa312/slf4j-api-2.0.12.jar" />
          <entry name="$USER_HOME$/.gradle/caches/modules-2/files-2.1/jakarta.validation/jakarta.validation-api/3.0.2/92b6631659ba35ca09e44874d3eb936edfeee532/jakarta.validation-api-3.0.2.jar" />
          <entry name="$USER_HOME$/.gradle/caches/modules-2/files-2.1/org.ow2.asm/asm-commons/9.6/f1a9e5508eff490744144565c47326c8648be309/asm-commons-9.6.jar" />
          <entry name="$USER_HOME$/.gradle/caches/modules-2/files-2.1/org.ow2.asm/asm-tree/9.6/c0cdda9d211e965d2a4448aa3fd86110f2f8c2de/asm-tree-9.6.jar" />
          <entry name="$USER_HOME$/.gradle/caches/modules-2/files-2.1/org.ow2.asm/asm/9.6/aa205cf0a06dbd8e04ece91c0b37c3f5d567546a/asm-9.6.jar" />
          <entry name="$USER_HOME$/.gradle/caches/modules-2/files-2.1/jakarta.inject/jakarta.inject-api/2.0.1/4c28afe1991a941d7702fe1362c365f0a8641d1e/jakarta.inject-api-2.0.1.jar" />
          <entry name="$USER_HOME$/.gradle/caches/modules-2/files-2.1/com.github.javaparser/javaparser-core/3.25.8/15a9581d0fe18fceafce4f1b7c419732a743508c/javaparser-core-3.25.8.jar" />
        </processorPath>
        <module name="JobRunr.framework-support.jobrunr-micronaut-feature.test" />
        <module name="org.jobrunr.JobRunr.framework-support.jobrunr-micronaut-feature.main" />
      </profile>
      <profile name="Gradle Imported" enabled="true">
        <outputRelativeToContentRoot value="true" />
        <processorPath useClasspath="false">
          <entry name="$USER_HOME$/.gradle/caches/modules-2/files-2.1/org.springframework.boot/spring-boot-autoconfigure-processor/3.2.3/9c0a431ddee0bbf0c407b474df524343fed1e2fe/spring-boot-autoconfigure-processor-3.2.3.jar" />
          <entry name="$USER_HOME$/.gradle/caches/modules-2/files-2.1/org.springframework.boot/spring-boot-configuration-processor/3.2.3/ddfb951196f104bf6c5d2f2b4bd86108ff81abcd/spring-boot-configuration-processor-3.2.3.jar" />
        </processorPath>
        <module name="org.jobrunr.JobRunr.framework-support.jobrunr-spring-boot-3-starter.main" />
      </profile>
      <profile name="Gradle Imported" enabled="true">
        <outputRelativeToContentRoot value="true" />
        <processorPath useClasspath="false">
          <entry name="$USER_HOME$/.gradle/caches/modules-2/files-2.1/io.quarkus/quarkus-extension-processor/3.8.2/1d0048aa78b2205fb9ace9e0ca40a15727d1fc37/quarkus-extension-processor-3.8.2.jar" />
          <entry name="$USER_HOME$/.gradle/caches/modules-2/files-2.1/org.jboss.jdeparser/jdeparser/2.0.3.Final/f1982f9caa0ed8a2663d4c648aaa9a82d14eb962/jdeparser-2.0.3.Final.jar" />
          <entry name="$USER_HOME$/.gradle/caches/modules-2/files-2.1/org.jsoup/jsoup/1.15.3/f6e1d8a8819f854b681c8eaa57fd59a42329e10c/jsoup-1.15.3.jar" />
          <entry name="$USER_HOME$/.gradle/caches/modules-2/files-2.1/com.github.javaparser/javaparser-core/3.25.8/15a9581d0fe18fceafce4f1b7c419732a743508c/javaparser-core-3.25.8.jar" />
          <entry name="$USER_HOME$/.gradle/caches/modules-2/files-2.1/com.fasterxml.jackson.core/jackson-annotations/2.16.1/fd441d574a71e7d10a4f73de6609f881d8cdfeec/jackson-annotations-2.16.1.jar" />
          <entry name="$USER_HOME$/.gradle/caches/modules-2/files-2.1/com.fasterxml.jackson.core/jackson-core/2.16.1/9456bb3cdd0f79f91a5f730a1b1bb041a380c91f/jackson-core-2.16.1.jar" />
          <entry name="$USER_HOME$/.gradle/caches/modules-2/files-2.1/com.fasterxml.jackson.core/jackson-databind/2.16.1/2a16efeb840c45af1e2f31753dfe76795278b73/jackson-databind-2.16.1.jar" />
          <entry name="$USER_HOME$/.gradle/caches/modules-2/files-2.1/io.quarkus/quarkus-bootstrap-app-model/3.8.2/17ce93f4c1791acf3b7c38f341171f8628e1f03f/quarkus-bootstrap-app-model-3.8.2.jar" />
        </processorPath>
        <module name="JobRunr.framework-support.jobrunr-quarkus-extension.quarkus-jobrunr.main" />
        <module name="JobRunr.framework-support.jobrunr-quarkus-extension.quarkus-jobrunr-deployment.main" />
      </profile>
    </annotationProcessing>
<<<<<<< HEAD
    <bytecodeTargetLevel target="20">
=======
    <bytecodeTargetLevel target="21">
>>>>>>> e16fcd0e
      <module name="JobRunr.framework-support.jobrunr-quarkus-extension.deployment.main" target="11" />
      <module name="JobRunr.framework-support.jobrunr-quarkus-extension.deployment.test" target="11" />
      <module name="JobRunr.framework-support.jobrunr-quarkus-extension.runtime.main" target="11" />
      <module name="JobRunr.framework-support.jobrunr-quarkus-extension.runtime.test" target="11" />
      <module name="JobRunr.tests.e2e-elasticsearch-gson.test" target="11" />
      <module name="JobRunr.tests.e2e-elasticsearch-jackson.test" target="11" />
      <module name="JobRunr.tests.e2e-elasticsearch.main" target="1.8" />
      <module name="JobRunr.tests.e2e-elasticsearch.test" target="11" />
      <module name="JobRunr.tests.e2e-json-gson.test" target="11" />
      <module name="JobRunr.tests.e2e-mariadb-gson.test" target="11" />
      <module name="JobRunr.tests.e2e-mariadb-jackson.test" target="11" />
      <module name="JobRunr.tests.e2e-mariadb.main" target="1.8" />
      <module name="JobRunr.tests.e2e-mariadb.test" target="11" />
      <module name="JobRunr.tests.e2e-mongo-gson.test" target="11" />
      <module name="JobRunr.tests.e2e-mongo-jackson.test" target="11" />
      <module name="JobRunr.tests.e2e-mongo.main" target="1.8" />
      <module name="JobRunr.tests.e2e-mongo.test" target="11" />
      <module name="JobRunr.tests.e2e-mysql-gson.test" target="11" />
      <module name="JobRunr.tests.e2e-mysql-jackson.test" target="11" />
      <module name="JobRunr.tests.e2e-mysql.main" target="1.8" />
      <module name="JobRunr.tests.e2e-mysql.test" target="11" />
      <module name="JobRunr.tests.e2e-oracle-gson.test" target="11" />
      <module name="JobRunr.tests.e2e-oracle-jackson.test" target="11" />
      <module name="JobRunr.tests.e2e-oracle.main" target="1.8" />
      <module name="JobRunr.tests.e2e-oracle.test" target="11" />
      <module name="JobRunr.tests.e2e-postgres-gson.test" target="11" />
      <module name="JobRunr.tests.e2e-postgres-jackson.test" target="11" />
      <module name="JobRunr.tests.e2e-postgres.main" target="1.8" />
      <module name="JobRunr.tests.e2e-postgres.test" target="11" />
      <module name="JobRunr.tests.e2e-redis-gson.test" target="11" />
      <module name="JobRunr.tests.e2e-redis-jackson.test" target="11" />
      <module name="JobRunr.tests.e2e-redis.main" target="1.8" />
      <module name="JobRunr.tests.e2e-redis.test" target="11" />
      <module name="JobRunr.tests.e2e-sqlserver-gson.test" target="11" />
      <module name="JobRunr.tests.e2e-sqlserver-jackson.test" target="11" />
      <module name="JobRunr.tests.e2e-sqlserver.main" target="1.8" />
      <module name="JobRunr.tests.e2e-sqlserver.test" target="11" />
      <module name="JobRunr.tests.e2e-ui-gson.main" target="11" />
      <module name="JobRunr.tests.e2e-ui-gson.test" target="11" />
      <module name="JobRunr.tests.e2e-ui-jackson.main" target="11" />
      <module name="JobRunr.tests.e2e-ui-jackson.test" target="11" />
    </bytecodeTargetLevel>
  </component>
</project><|MERGE_RESOLUTION|>--- conflicted
+++ resolved
@@ -19,7 +19,7 @@
           <entry name="$USER_HOME$/.gradle/caches/modules-2/files-2.1/org.springframework.boot/spring-boot-autoconfigure-processor/2.7.18/a3a8a98e8c61ad1e664a5b7b9a62ac133585ed59/spring-boot-autoconfigure-processor-2.7.18.jar" />
           <entry name="$USER_HOME$/.gradle/caches/modules-2/files-2.1/org.springframework.boot/spring-boot-configuration-processor/2.7.18/899128018a7962b3e4be665910bae65dff08d1b0/spring-boot-configuration-processor-2.7.18.jar" />
         </processorPath>
-        <module name="org.jobrunr.JobRunr.framework-support.jobrunr-spring-boot-2-starter.main" />
+        <module name="JobRunr.framework-support.jobrunr-spring-boot-2-starter.main" />
       </profile>
       <profile name="Gradle Imported" enabled="true">
         <outputRelativeToContentRoot value="true" />
@@ -54,7 +54,7 @@
           <entry name="$USER_HOME$/.gradle/caches/modules-2/files-2.1/com.github.javaparser/javaparser-core/3.25.8/15a9581d0fe18fceafce4f1b7c419732a743508c/javaparser-core-3.25.8.jar" />
         </processorPath>
         <module name="JobRunr.framework-support.jobrunr-micronaut-feature.test" />
-        <module name="org.jobrunr.JobRunr.framework-support.jobrunr-micronaut-feature.main" />
+        <module name="JobRunr.framework-support.jobrunr-micronaut-feature.main" />
       </profile>
       <profile name="Gradle Imported" enabled="true">
         <outputRelativeToContentRoot value="true" />
@@ -62,7 +62,7 @@
           <entry name="$USER_HOME$/.gradle/caches/modules-2/files-2.1/org.springframework.boot/spring-boot-autoconfigure-processor/3.2.3/9c0a431ddee0bbf0c407b474df524343fed1e2fe/spring-boot-autoconfigure-processor-3.2.3.jar" />
           <entry name="$USER_HOME$/.gradle/caches/modules-2/files-2.1/org.springframework.boot/spring-boot-configuration-processor/3.2.3/ddfb951196f104bf6c5d2f2b4bd86108ff81abcd/spring-boot-configuration-processor-3.2.3.jar" />
         </processorPath>
-        <module name="org.jobrunr.JobRunr.framework-support.jobrunr-spring-boot-3-starter.main" />
+        <module name="JobRunr.framework-support.jobrunr-spring-boot-3-starter.main" />
       </profile>
       <profile name="Gradle Imported" enabled="true">
         <outputRelativeToContentRoot value="true" />
@@ -80,11 +80,7 @@
         <module name="JobRunr.framework-support.jobrunr-quarkus-extension.quarkus-jobrunr-deployment.main" />
       </profile>
     </annotationProcessing>
-<<<<<<< HEAD
-    <bytecodeTargetLevel target="20">
-=======
     <bytecodeTargetLevel target="21">
->>>>>>> e16fcd0e
       <module name="JobRunr.framework-support.jobrunr-quarkus-extension.deployment.main" target="11" />
       <module name="JobRunr.framework-support.jobrunr-quarkus-extension.deployment.test" target="11" />
       <module name="JobRunr.framework-support.jobrunr-quarkus-extension.runtime.main" target="11" />
