--- conflicted
+++ resolved
@@ -29,44 +29,30 @@
 </p>
 
 ## Overview
+```java
+BackgroundJob.enqueue(() -> System.out.println("This is all you need for distributed jobs!"));
+```
 
-```java
-BackgroundJob.enqueue(() ->System.out.
+Incredibly easy way to perform **fire-and-forget**, **delayed**, **scheduled** and **recurring jobs** inside **Java applications** using only *Java 8 lambda's*. CPU and I/O intensive, long-running and short-running jobs are supported. Persistent storage is done via either RDBMS (e.g. Postgres, MariaDB/MySQL, Oracle, SQL Server, DB2 and SQLite) or NoSQL (MongoDB).
 
-<<<<<<< HEAD
-println("This is all you need for distributed jobs!"));
-```
-=======
-Incredibly easy way to perform **fire-and-forget**, **delayed**, **scheduled** and **recurring jobs** inside **Java applications** using only *Java 8 lambda's*. CPU and I/O intensive, long-running and short-running jobs are supported. Persistent storage is done via either RDBMS (e.g. Postgres, MariaDB/MySQL, Oracle, SQL Server, DB2 and SQLite) or NoSQL (MongoDB).
->>>>>>> 8a827f8e
+JobRunr provides a unified programming model to handle background tasks in a **reliable way** and runs them on shared hosting, dedicated hosting or in the cloud ([hello Kubernetes](https://www.jobrunr.io/en/blog/2020-05-06-jobrunr-kubrnetes-terraform/)) within a JVM instance.
 
-Incredibly easy way to perform **fire-and-forget**, **delayed**, **scheduled** and **recurring jobs** inside **Java applications** using only *Java 8 lambda's*.
-CPU and I/O intensive, long-running and short-running jobs are supported. Persistent storage is done via either RDBMS (e.g. Postgres, MariaDB/MySQL, Oracle, SQL
-Server, DB2 and SQLite) or NoSQL (MongoDB).
-
-JobRunr provides a unified programming model to handle background tasks in a **reliable way** and runs them on shared hosting, dedicated hosting or in the
-cloud ([hello Kubernetes](https://www.jobrunr.io/en/blog/2020-05-06-jobrunr-kubrnetes-terraform/)) within a JVM instance.
 
 ## Feedback
-
-> Thanks for building JobRunr, I like it a lot! Before that I used similar libraries in Ruby and Golang and JobRunr so far is the most pleasant one to use. I
-> especially like the dashboard, it’s awesome! [Alex Denisov](https://www.linkedin.com/in/alex-denisov-a29bab2a/)
+> Thanks for building JobRunr, I like it a lot! Before that I used similar libraries in Ruby and Golang and JobRunr so far is the most pleasant one to use. I especially like the dashboard, it’s awesome! [Alex Denisov](https://www.linkedin.com/in/alex-denisov-a29bab2a/)
 
 View more feedback on [jobrunr.io](https://www.jobrunr.io/en/#why-jobrunr).
 
+
 ## Features
-
 - Simple: just use Java 8 lambda's to create a background job.
 - Distributed & cluster-friendly: guarantees execution by single scheduler instance using optimistic locking.
 - Persistent jobs: using either a RDBMS (four tables and a view) or a NoSQL data store.
 - Embeddable: built to be embedded in existing applications.
-- Minimal dependencies: ([ASM](https://asm.ow2.io/), slf4j and either [jackson](https://github.com/FasterXML/jackson) and
-  jackson-datatype-jsr310, [gson](https://github.com/google/gson) or a JSON-B compliant library).
+- Minimal dependencies: ([ASM](https://asm.ow2.io/), slf4j and either [jackson](https://github.com/FasterXML/jackson) and jackson-datatype-jsr310, [gson](https://github.com/google/gson) or a JSON-B compliant library).
 
 ## Usage scenarios
-
 Some scenarios where it may be a good fit:
-
 - within a REST api return response to client immediately and perform long-running job in the background
 - mass notifications/newsletters
 - calculations of wages and the creation of the resulting documents
@@ -77,24 +63,17 @@
 - purging temporary files
 - recurring automated reports
 - database maintenance
-- updating elasticsearch/solr after data changes
+- updating elasticsearch/solr after data changes 
 - *…and so on*
 
-You can start small and process jobs within your web app or scale horizontally and add as many background job servers as you want to handle a peak of jobs.
-JobRunr will distribute the load over all the servers for you. JobRunr is also fault-tolerant - is an external web service down? No worries, the job is
-automatically retried 10-times with a smart back-off policy.
+You can start small and process jobs within your web app or scale horizontally and add as many background job servers as you want to handle a peak of jobs. JobRunr will distribute the load over all the servers for you. JobRunr is also fault-tolerant - is an external web service down? No worries, the job is automatically retried 10-times with a smart back-off policy.
 
-JobRunr is a Java alternative
-to [HangFire](https://github.com/HangfireIO/Hangfire), [Resque](https://github.com/resque/resque), [Sidekiq](http://sidekiq.org), [delayed_job](https://github.com/collectiveidea/delayed_job), [Celery](https://github.com/celery/celery)
-and is similar to [Quartz](https://github.com/quartz-scheduler/quartz) and [Spring Task Scheduler](https://github.com/spring-guides/gs-scheduling-tasks).
+JobRunr is a Java alternative to [HangFire](https://github.com/HangfireIO/Hangfire), [Resque](https://github.com/resque/resque), [Sidekiq](http://sidekiq.org), [delayed_job](https://github.com/collectiveidea/delayed_job), [Celery](https://github.com/celery/celery) and is similar to [Quartz](https://github.com/quartz-scheduler/quartz) and [Spring Task Scheduler](https://github.com/spring-guides/gs-scheduling-tasks).
 
 
 Screenshots
 -----------
-<img src="https://user-images.githubusercontent.com/567842/80217070-60019700-863f-11ea-9f02-d62c77e97a1c.png" width="45%" style="margin-right: 20px;"></img>
-&nbsp;&nbsp;&nbsp;<img src="https://user-images.githubusercontent.com/567842/80217075-609a2d80-863f-11ea-8994-cd0ca16b31c4.png" width="45%"></img> <br/> <img src="https://user-images.githubusercontent.com/567842/80217067-5f690080-863f-11ea-9d41-3e2878ae7ac8.png" width="45%" style="margin-right: 20px;"></img>
-&nbsp;&nbsp;&nbsp;<img src="https://user-images.githubusercontent.com/567842/80217063-5ed06a00-863f-11ea-847b-3ed829fd5503.png" width="45%"></img><br /><img src="https://user-images.githubusercontent.com/567842/80217079-6132c400-863f-11ea-9789-8633897ef317.png" width="45%" style="margin-right: 20px;"></img>
-&nbsp;&nbsp;&nbsp;<img src="https://user-images.githubusercontent.com/567842/80217078-609a2d80-863f-11ea-9b49-c891985de924.png" width="45%"></img>
+<img src="https://user-images.githubusercontent.com/567842/80217070-60019700-863f-11ea-9f02-d62c77e97a1c.png" width="45%" style="margin-right: 20px;"></img>&nbsp;&nbsp;&nbsp;<img src="https://user-images.githubusercontent.com/567842/80217075-609a2d80-863f-11ea-8994-cd0ca16b31c4.png" width="45%"></img> <br/> <img src="https://user-images.githubusercontent.com/567842/80217067-5f690080-863f-11ea-9d41-3e2878ae7ac8.png" width="45%" style="margin-right: 20px;"></img>&nbsp;&nbsp;&nbsp;<img src="https://user-images.githubusercontent.com/567842/80217063-5ed06a00-863f-11ea-847b-3ed829fd5503.png" width="45%"></img><br /><img src="https://user-images.githubusercontent.com/567842/80217079-6132c400-863f-11ea-9789-8633897ef317.png" width="45%" style="margin-right: 20px;"></img>&nbsp;&nbsp;&nbsp;<img src="https://user-images.githubusercontent.com/567842/80217078-609a2d80-863f-11ea-9b49-c891985de924.png" width="45%"></img> 
 
 Usage
 ------
@@ -104,9 +83,7 @@
 Dedicated worker pool threads execute queued background jobs as soon as possible, shortening your request's processing time.
 
 ```java
-BackgroundJob.enqueue(() ->System.out.
-
-println("Simple!"));
+BackgroundJob.enqueue(() -> System.out.println("Simple!"));
 ```
 
 [**Delayed tasks**](https://www.jobrunr.io/en/documentation/background-methods/scheduling-jobs/)
@@ -114,28 +91,20 @@
 Scheduled background jobs are executed only after a given amount of time.
 
 ```java
-BackgroundJob.schedule(Instant.now().
-
-plusHours(5), ()->System.out.
-
-println("Reliable!"));
+BackgroundJob.schedule(Instant.now().plusHours(5), () -> System.out.println("Reliable!"));
 ```
 
 [**Recurring tasks**](https://www.jobrunr.io/en/documentation/background-methods/recurring-jobs/)
 
-Recurring jobs have never been simpler; just call the following method to perform any kind of recurring task using
-the [CRON expressions](http://en.wikipedia.org/wiki/Cron#CRON_expression).
+Recurring jobs have never been simpler; just call the following method to perform any kind of recurring task using the [CRON expressions](http://en.wikipedia.org/wiki/Cron#CRON_expression).
 
 ```java
-BackgroundJob.scheduleRecurrently("my-recurring-job",Cron.daily(), ()->service.
-
-doWork());
+BackgroundJob.scheduleRecurrently("my-recurring-job", Cron.daily(), () -> service.doWork());
 ```
 
 **Process background tasks inside a web application…**
 
-You can process background tasks in any web application and we have thorough support for [Spring](https://spring.io/) - JobRunr is reliable to process your
-background jobs within a web application.
+You can process background tasks in any web application and we have thorough support for [Spring](https://spring.io/) - JobRunr is reliable to process your background jobs within a web application.
 
 **… or anywhere else**
 
@@ -145,35 +114,31 @@
 
 Installation
 ------------
-
-#### Using Maven?
-
-JobRunr is available in Maven Central - all you need to do is add the following dependency:
-
+ 
+ #### Using Maven?
+ 
+ JobRunr is available in Maven Central - all you need to do is add the following dependency:
+ 
  ```xml
-
 <dependency>
     <groupId>org.jobrunr</groupId>
     <artifactId>jobrunr</artifactId>
     <version>${jobrunr.version}</version>
 </dependency>
 ```
-
-#### Using Gradle?
-
+ 
+ #### Using Gradle?
+ 
 Just add the dependency to JobRunr:
-
  ```groovy
 implementation 'org.jobrunr:jobrunr:${jobrunr.version}'
 ```
 
 Configuration
 ------------
-
 #### Do you like to work Spring based?
 
-Add the [*jobrunr-spring-boot-3-starter*](https://search.maven.org/artifact/org.jobrunr/jobrunr-spring-boot-3-starter) to your dependencies and you're almost
-ready to go! Just set up your `application.properties`:
+Add the [*jobrunr-spring-boot-3-starter*](https://search.maven.org/artifact/org.jobrunr/jobrunr-spring-boot-3-starter) to your dependencies and you're almost ready to go! Just set up your `application.properties`:
 
 ```
 # the job-scheduler is enabled by default
@@ -184,11 +149,9 @@
 ```
 
 #### Or do you prefer a fluent API?
-
 Define a `javax.sql.DataSource` and put the following code on startup:
 
 ```java
-
 @SpringBootApplication
 public class JobRunrApplication {
 
@@ -201,27 +164,24 @@
         return JobRunr.configure()
                 .useJobActivator(jobActivator)
                 .useStorageProvider(SqlStorageProviderFactory
-                        .using(dataSource))
+                          .using(dataSource))
                 .useBackgroundJobServer()
                 .useDashboard()
                 .initialize().getJobScheduler();
     }
 }
 ```
-
 ## Contributing
 
 See [CONTRIBUTING](https://github.com/jobrunr/jobrunr/blob/master/CONTRIBUTING.md) for details on submitting patches and the contribution workflow.
 
 ### How can I contribute?
-
 * Take a look at issues with tag called [`Good first issue`](https://github.com/jobrunr/jobrunr/issues?q=is%3Aissue+is%3Aopen+label%3A%22good+first+issue%22)
 * Join the discussion on [Github discussion](https://github.com/jobrunr/jobrunr/discussions) - we won't be using Gitter anymore.
 * Answer questions on [issues](https://github.com/jobrunr/jobrunr/issues).
 * Fix bugs reported on [issues](https://github.com/jobrunr/jobrunr/issues), and send us pull request.
 
 ### How to build?
-
 * `git clone https://github.com/jobrunr/jobrunr.git`
 * `cd jobrunr`
 * `cd core/src/main/resources/org/jobrunr/dashboard/frontend`
