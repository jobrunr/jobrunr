package org.jobrunr.scheduling.exceptions;

import org.jobrunr.jobs.JobDetails;
import org.jobrunr.jobs.JobParameter;
import org.jobrunr.jobs.exceptions.JobParameterNotDeserializableException;

import java.util.stream.Stream;

import static org.jobrunr.utils.StringUtils.isNotNullOrEmpty;

public class JobNotFoundException extends RuntimeException {

    public JobNotFoundException(JobDetails jobDetails) {
        this(jobDetails.getClassName(),
                jobDetails.getMethodName(),
                jobDetails.getJobParameters().stream().map(JobNotFoundException::toJobParameterClassName).toArray(String[]::new),
                jobDetails.getJobParameters().stream().filter(JobParameter::isNotDeserializable).map(JobParameter::getException).map(JobParameterNotDeserializableException::getStackTrace).findAny().orElse(null));
    }

    public JobNotFoundException(Class<?> clazz, String methodName, Class<?>[] parameterTypes) {
        this(clazz.getName(), methodName, Stream.of(parameterTypes).map(Class::getName).toArray(String[]::new), "");
    }

    public JobNotFoundException(String className, String methodName, String[] parameterTypes, String jobParameterNotDeserializableStackTrace) {
        this(className + "." + methodName + "(" + String.join(",", parameterTypes) + ")" + getJobParameterNotDeserializableStackTrace(jobParameterNotDeserializableStackTrace));
    }

    public JobNotFoundException(String message) {
        super(message);
        this.setStackTrace(new StackTraceElement[0]);
    }

    private static String toJobParameterClassName(JobParameter jobParameter) {
<<<<<<< HEAD
        if (jobParameter.getObject() instanceof JobParameterNotDeserializableException) {
            return ((JobParameterNotDeserializableException) jobParameter.getObject()).getClassName();
        }
=======
>>>>>>> fdf8bf0d
        return jobParameter.getClassName();
    }

    private static String getJobParameterNotDeserializableStackTrace(String jobParameterNotDeserializableStackTrace) {
        return isNotNullOrEmpty(jobParameterNotDeserializableStackTrace) ? "\nCaused by: " + jobParameterNotDeserializableStackTrace : "";
    }
}<|MERGE_RESOLUTION|>--- conflicted
+++ resolved
@@ -31,12 +31,6 @@
     }
 
     private static String toJobParameterClassName(JobParameter jobParameter) {
-<<<<<<< HEAD
-        if (jobParameter.getObject() instanceof JobParameterNotDeserializableException) {
-            return ((JobParameterNotDeserializableException) jobParameter.getObject()).getClassName();
-        }
-=======
->>>>>>> fdf8bf0d
         return jobParameter.getClassName();
     }
 
