package org.jobrunr.scheduling;

import org.jobrunr.jobs.JobId;
import org.jobrunr.jobs.lambdas.JobRequest;
import org.jobrunr.scheduling.carbonaware.CarbonAwarePeriod;

import java.time.Duration;
import java.time.Instant;
import java.time.LocalDateTime;
import java.time.OffsetDateTime;
import java.time.ZoneId;
import java.time.ZonedDateTime;
<<<<<<< HEAD
=======
import java.time.chrono.ChronoLocalDateTime;
import java.time.chrono.ChronoZonedDateTime;
import java.time.temporal.Temporal;
>>>>>>> 511d8322
import java.util.UUID;
import java.util.stream.Stream;

import static java.time.ZoneId.systemDefault;

/**
 * Provides static methods for creating fire-and-forget, delayed and recurring jobs as well as to delete existing background jobs.
 * If you prefer not to use a static accessor, you can inject the {@link JobRequestScheduler} which exposes the same methods.
 *
 * @author Ronald Dehuysser
 */
public class BackgroundJobRequest {

    private BackgroundJobRequest() {
    }

    private static JobRequestScheduler jobRequestScheduler;

    /**
     * Creates a new {@link org.jobrunr.jobs.Job} using a {@link JobBuilder} that can be enqueued or scheduled and provides an alternative to the job annotation.
     *
<<<<<<< HEAD
     * @param jobBuilder the {@link JobBuilder} with all the details of the job
=======
     * @param jobBuilder the jobBuilder with all the details of the job
>>>>>>> 511d8322
     * @return the id of the job
     */
    public static JobId create(JobBuilder jobBuilder) {
        return jobRequestScheduler.create(jobBuilder);
    }

    /**
     * Creates a new {@link org.jobrunr.jobs.Job} for each {@link JobBuilder} and provides an alternative to the job annotation.
     *
     * @param jobBuilderStream the jobBuilders for which to create jobs.
     */
    public static void create(Stream<JobBuilder> jobBuilderStream) {
        jobRequestScheduler.create(jobBuilderStream);
    }

    /**
     * Creates a new fire-and-forget job based on a given {@link JobRequest}. JobRunr will try to find the JobRequestHandler in
     * the IoC container or else it will try to create the handler by calling the default no-arg constructor.
     * <h5>An example:</h5>
     * <pre>{@code
     *            BackgroundJobRequest.enqueue(new MyJobRequest());
     *       }</pre>
     *
     * @param jobRequest the {@link JobRequest} which defines the fire-and-forget job.
     * @return the id of the job
     */
    public static JobId enqueue(JobRequest jobRequest) {
        verifyJobScheduler();
        return jobRequestScheduler.enqueue(jobRequest);
    }

    /**
     * Creates a new fire-and-forget job based on a given {@link JobRequest}. JobRunr will try to find the JobRequestHandler in
     * the IoC container or else it will try to create the handler by calling the default no-arg constructor.
     * <h5>An example:</h5>
     * <pre>{@code
     *            BackgroundJobRequest.enqueueJobRequest(id, new MyJobRequest());
     *       }</pre>
     *
     * @param id         the uuid with which to save the job
     * @param jobRequest the {@link JobRequest} which defines the fire-and-forget job.
     * @return the id of the job
     */
    public static JobId enqueue(UUID id, JobRequest jobRequest) {
        verifyJobScheduler();
        return jobRequestScheduler.enqueue(id, jobRequest);
    }

    /**
     * Creates new fire-and-forget jobs for each item in the input stream. JobRunr will try to find the JobRequestHandler in
     * the IoC container or else it will try to create the handler by calling the default no-arg constructor.
     * <h5>An example:</h5>
     * <pre>{@code
     *      Stream<MyJobRequest> workStream = getWorkStream();
     *      BackgroundJobRequest.enqueue(workStream);
     * }</pre>
     *
     * @param input the stream of jobRequests for which to create fire-and-forget jobs
     */
    public static void enqueue(Stream<? extends JobRequest> input) {
        verifyJobScheduler();
        jobRequestScheduler.enqueue(input);
    }

    /**
     * Creates a new fire-and-forget job based on the given {@link JobRequest} and schedules it to be enqueued at the given moment of time. JobRunr will try to find the JobRequestHandler in
     * the IoC container or else it will try to create the handler by calling the default no-arg constructor.
<<<<<<< HEAD
     * <h5>An example:</h5>
     * <pre>{@code
     *      BackgroundJobRequest.schedule(ZonedDateTime.now().plusHours(5), new MyJobRequest());
     * }</pre>
     *
     * @param zonedDateTime the moment in time at which the job will be enqueued.
     * @param jobRequest    the {@link JobRequest} which defines the fire-and-forget job
     * @return the id of the Job
     */
    public static JobId schedule(ZonedDateTime zonedDateTime, JobRequest jobRequest) {
        verifyJobScheduler();
        return jobRequestScheduler.schedule(zonedDateTime.toInstant(), jobRequest);
    }

    /**
     * Creates a new fire-and-forget job based on the given {@link JobRequest} and schedules it to be enqueued at the given moment of time. JobRunr will try to find the JobRequestHandler in
     * the IoC container or else it will try to create the handler by calling the default no-arg constructor.
     * If a job with that id already exists, JobRunr will not save it again.
     * <h5>An example:</h5>
     * <pre>{@code
     *      BackgroundJobRequest.schedule(id, ZonedDateTime.now().plusHours(5), new MyJobRequest());
     * }</pre>
     *
     * @param id            the uuid with which to save the job
     * @param zonedDateTime the moment in time at which the job will be enqueued.
     * @param jobRequest    the {@link JobRequest} which defines the fire-and-forget job
     * @return the id of the Job
     */
    public static JobId schedule(UUID id, ZonedDateTime zonedDateTime, JobRequest jobRequest) {
        verifyJobScheduler();
        return jobRequestScheduler.schedule(id, zonedDateTime.toInstant(), jobRequest);
    }

    /**
     * Creates a new fire-and-forget job based on the given {@link JobRequest} and schedules it to be enqueued at the given moment of time. JobRunr will try to find the JobRequestHandler in
     * the IoC container or else it will try to create the handler by calling the default no-arg constructor.
     * <h5>An example:</h5>
     * <pre>{@code
     *      BackgroundJobRequest.schedule(OffsetDateTime.now().plusHours(5), new MyJobRequest());
     * }</pre>
     *
     * @param offsetDateTime the moment in time at which the job will be enqueued.
     * @param jobRequest     the {@link JobRequest} which defines the fire-and-forget job
     * @return the id of the Job
     */
    public static JobId schedule(OffsetDateTime offsetDateTime, JobRequest jobRequest) {
        verifyJobScheduler();
        return jobRequestScheduler.schedule(offsetDateTime.toInstant(), jobRequest);
    }

    /**
     * Creates a new fire-and-forget job based on the given {@link JobRequest} and schedules it to be enqueued at the given moment of time. JobRunr will try to find the JobRequestHandler in
     * the IoC container or else it will try to create the handler by calling the default no-arg constructor.
     * If a job with that id already exists, JobRunr will not save it again.
     * <h5>An example:</h5>
     * <pre>{@code
     *      BackgroundJobRequest.schedule(id, OffsetDateTime.now().plusHours(5), new MyJobRequest());
     * }</pre>
     *
     * @param id             the uuid with which to save the job
     * @param offsetDateTime the moment in time at which the job will be enqueued.
     * @param jobRequest     the {@link JobRequest} which defines the fire-and-forget job
     * @return the id of the Job
     */
    public static JobId schedule(UUID id, OffsetDateTime offsetDateTime, JobRequest jobRequest) {
        verifyJobScheduler();
        return jobRequestScheduler.schedule(id, offsetDateTime.toInstant(), jobRequest);
    }

    /**
     * Creates a new fire-and-forget job based on the given {@link JobRequest} and schedules it to be enqueued at the given moment of time. JobRunr will try to find the JobRequestHandler in
     * the IoC container or else it will try to create the handler by calling the default no-arg constructor.
     * <h5>An example:</h5>
     * <pre>{@code
     *      BackgroundJobRequest.schedule(LocalDateTime.now().plusHours(5), new MyJobRequest());
     * }</pre>
     *
     * @param localDateTime the moment in time at which the job will be enqueued. It will use the systemDefault ZoneId to transform it to a UTC Instant
     * @param jobRequest    the {@link JobRequest} which defines the fire-and-forget job
     * @return the id of the Job
     */
    public static JobId schedule(LocalDateTime localDateTime, JobRequest jobRequest) {
        verifyJobScheduler();
        return jobRequestScheduler.schedule(localDateTime.atZone(systemDefault()).toInstant(), jobRequest);
    }

    /**
     * Creates a new fire-and-forget job based on the given {@link JobRequest} and schedules it to be enqueued at the given moment of time. JobRunr will try to find the JobRequestHandler in
     * the IoC container or else it will try to create the handler by calling the default no-arg constructor.
     * If a job with that id already exists, JobRunr will not save it again.
     * <h5>An example:</h5>
     * <pre>{@code
     *      BackgroundJobRequest.schedule(id, LocalDateTime.now().plusHours(5), new MyJobRequest());
     * }</pre>
     *
     * @param id            the uuid with which to save the job
     * @param localDateTime the moment in time at which the job will be enqueued. It will use the systemDefault ZoneId to transform it to a UTC Instant
     * @param jobRequest    the {@link JobRequest} which defines the fire-and-forget job
     * @return the id of the Job
     */
    public static JobId schedule(UUID id, LocalDateTime localDateTime, JobRequest jobRequest) {
        verifyJobScheduler();
        return jobRequestScheduler.schedule(id, localDateTime.atZone(systemDefault()).toInstant(), jobRequest);
    }

    /**
     * Creates a new fire-and-forget job based on the given {@link JobRequest} and schedules it to be enqueued at the given moment of time. JobRunr will try to find the JobRequestHandler in
     * the IoC container or else it will try to create the handler by calling the default no-arg constructor.
     * <h5>An example:</h5>
=======
     *
     * <h5>Supported Temporal Types:</h5>
     * <ul>
     *     <li>{@link Instant}</li>
     *     <li>{@link ChronoLocalDateTime} (e.g., {@link LocalDateTime}): converted to {@link Instant} using {@link ZoneId#systemDefault()}</li>
     *     <li>{@link ChronoZonedDateTime}) (e.g., {@link ZonedDateTime})</li>
     *     <li>{@link OffsetDateTime}</li>
     * </ul>
     *
     * <h5>An Example with Instant:</h5>
>>>>>>> 511d8322
     * <pre>{@code
     *      BackgroundJobRequest.schedule(Instant.now().plusHours(5), new MyJobRequest());
     * }</pre>
     *
<<<<<<< HEAD
     * @param instant    the moment in time at which the job will be enqueued.
     * @param jobRequest the {@link JobRequest} which defines the fire-and-forget job
=======
     * @param scheduleAt the moment in time at which the job will be enqueued.
     * @param jobRequest the lambda which defines the fire-and-forget job
>>>>>>> 511d8322
     * @return the id of the Job
     */
    public static JobId schedule(Temporal scheduleAt, JobRequest jobRequest) {
        verifyJobScheduler();
        return jobRequestScheduler.schedule(scheduleAt, jobRequest);
    }

    /**
     * Creates a new fire-and-forget job based on the given {@link JobRequest} and schedules it to be enqueued at the given moment of time. JobRunr will try to find the JobRequestHandler in
     * the IoC container or else it will try to create the handler by calling the default no-arg constructor.
     * If a job with that id already exists, JobRunr will not save it again.
     *
     * <h5>Supported Temporal Types:</h5>
     * <ul>
     *     <li>{@link Instant}</li>
     *     <li>{@link ChronoLocalDateTime} (e.g., {@link LocalDateTime}): converted to {@link Instant} using {@link ZoneId#systemDefault()}</li>
     *     <li>{@link ChronoZonedDateTime}) (e.g., {@link ZonedDateTime})</li>
     *     <li>{@link OffsetDateTime}</li>
     * </ul>
     *
     * <h5>An Example with Instant:</h5>
     * <pre>{@code
     *      BackgroundJobRequest.schedule(id, Instant.now().plusHours(5), new MyJobRequest());
     * }</pre>
     *
     * @param id         the uuid with which to save the job
<<<<<<< HEAD
     * @param instant    the moment in time at which the job will be enqueued.
     * @param jobRequest the {@link JobRequest} which defines the fire-and-forget job
=======
     * @param scheduleAt the moment in time at which the job will be enqueued.
     * @param jobRequest the jobRequest which defines the fire-and-forget job
>>>>>>> 511d8322
     * @return the id of the Job
     */
    public static JobId schedule(UUID id, Temporal scheduleAt, JobRequest jobRequest) {
        verifyJobScheduler();
        return jobRequestScheduler.schedule(id, scheduleAt, jobRequest);
    }

    /**
     * Deletes a job and sets its state to DELETED. If the job is being processed, it will be interrupted.
     *
     * @param id the id of the job
     */
    public static void delete(UUID id) {
        verifyJobScheduler();
        jobRequestScheduler.delete(id);
    }

    /**
     * @see #delete(UUID)
     */
    public static void delete(JobId jobId) {
        delete(jobId.asUUID());
    }

    /**
     * Creates a new fire-and-forget job based on the given {@link JobRequest} that will be scheduled inside the given {@link CarbonAwarePeriod}, in a moment of low carbon emissions.
     * JobRunr will try to find the JobRequestHandler in the IoC container or else it will try to create the handler by calling the default no-arg constructor.
     * <h5>An example:</h5>
     * <pre>{@code
     *     BackgroundJobRequest.scheduleCarbonAware(CarbonAwarePeriod.before(Instant.now().plusHours(15)), new MyJobRequest());
     * }</pre>
     *
     * @param carbonAwarePeriod the period in which the job will be scheduled
     * @param job               the {@link JobRequest} which defines the fire-and-forget job
     * @return the id of the Job
     */
    public static JobId scheduleCarbonAware(CarbonAwarePeriod carbonAwarePeriod, JobRequest job) {
        verifyJobScheduler();
        return jobRequestScheduler.scheduleCarbonAware(carbonAwarePeriod, job);
    }

    /**
     * Creates a new fire-and-forget job based on the given {@link JobRequest} that will be scheduled inside the given {@link CarbonAwarePeriod}, in a moment of low carbon emissions.
     * If a job with that id already exists, JobRunr will not save it again.
     * JobRunr will try to find the JobRequestHandler in the IoC container or else it will try to create the handler by calling the default no-arg constructor.
     * <h5>An example:</h5>
     * <pre>{@code
     *     BackgroundJobRequest.scheduleCarbonAware(id, CarbonAwarePeriod.between(Instant.now(), Instant.now().plusHours(5)), new MyJobRequest());
     * }</pre>
     *
     * @param id                the uuid with which to save the job
     * @param carbonAwarePeriod the period in which the job will be scheduled
     * @param job               the {@link JobRequest} which defines the fire-and-forget job
     * @return the id of the Job
     */
    public static JobId scheduleCarbonAware(UUID id, CarbonAwarePeriod carbonAwarePeriod, JobRequest job) {
        verifyJobScheduler();
        return jobRequestScheduler.scheduleCarbonAware(id, carbonAwarePeriod, job);
    }

    /**
     * Creates a new recurring job based on the given cron expression and the given {@link JobRequest}. JobRunr will try to find the JobRequestHandler in
     * the IoC container or else it will try to create the handler by calling the default no-arg constructor. The jobs will be scheduled using the systemDefault timezone.
     * <h5>An example:</h5>
     * <pre>{@code
     *      BackgroundJobRequest.scheduleRecurrently(Cron.daily(), new MyJobRequest());
     * }</pre>
     *
     * @param cron       The cron expression defining when to run this recurring job
     * @param jobRequest the {@link JobRequest} which defines the recurring job
     * @return the id of this recurring job which can be used to alter or delete it
     * @see org.jobrunr.scheduling.cron.Cron
     */
    public static String scheduleRecurrently(String cron, JobRequest jobRequest) {
        verifyJobScheduler();
        return jobRequestScheduler.scheduleRecurrently(cron, jobRequest);
    }

    /**
     * Creates a new or alters the existing recurring job based on the given id, cron expression and {@link JobRequest}. JobRunr will try to find the JobRequestHandler in
     * the IoC container or else it will try to create the handler by calling the default no-arg constructor. The jobs will be scheduled using the systemDefault timezone
     * <h5>An example:</h5>
     * <pre>{@code
     *      BackgroundJobRequest.scheduleRecurrently("my-recurring-job", Cron.daily(), new MyJobRequest());
     * }</pre>
     *
     * @param id         the id of this recurring job which can be used to alter or delete it
     * @param cron       The cron expression defining when to run this recurring job
     * @param jobRequest the jobRequest which defines the recurring job
     * @return the id of this recurring job which can be used to alter or delete it
     * @see org.jobrunr.scheduling.cron.Cron
     */
    public static String scheduleRecurrently(String id, String cron, JobRequest jobRequest) {
        verifyJobScheduler();
        return jobRequestScheduler.scheduleRecurrently(id, cron, systemDefault(), jobRequest);
    }

    /**
     * Creates a new or alters the existing recurring job based on the given id, cron expression, {@link  ZoneId} and {@link JobRequest}. JobRunr will try to find the JobRequestHandler in
     * the IoC container or else it will try to create the handler by calling the default no-arg constructor.
     * <h5>An example:</h5>
     * <pre>{@code
     *      BackgroundJobRequest.scheduleRecurrently("my-recurring-job", Cron.daily(), ZoneId.of("Europe/Brussels"), new MyJobRequest());
     * }</pre>
     *
     * @param id         the id of this recurring job which can be used to alter or delete it
     * @param cron       The cron expression defining when to run this recurring job
     * @param zoneId     The zoneId (timezone) of when to run this recurring job
     * @param jobRequest the {@link JobRequest} which defines the recurring job
     * @return the id of this recurring job which can be used to alter or delete it
     * @see org.jobrunr.scheduling.cron.Cron
     */
    public static String scheduleRecurrently(String id, String cron, ZoneId zoneId, JobRequest jobRequest) {
        verifyJobScheduler();
        return jobRequestScheduler.scheduleRecurrently(id, cron, zoneId, jobRequest);
    }

    /**
     * Creates a new recurring job based on the given duration and the given {@link JobRequest}. The first run of this recurring job will happen after the given duration unless your duration is smaller or equal than your backgroundJobServer pollInterval.
     * <h5>An example:</h5>
     * <pre>{@code
     *      MyService service = new MyService();
     *      BackgroundJob.scheduleRecurrently(Duration.parse("P5D"), () -> service.doWork());
     * }</pre>
     *
     * @param duration   the duration defining the time between each instance of this recurring job
     * @param jobRequest the jobRequest which defines the recurring job
     * @return the id of this recurring job which can be used to alter or delete it
     */
    public static String scheduleRecurrently(Duration duration, JobRequest jobRequest) {
        verifyJobScheduler();
        return jobRequestScheduler.scheduleRecurrently(duration, jobRequest);
    }

    /**
     * Creates a new or alters the existing recurring job based on the given id, duration and {@link JobRequest}. The first run of this recurring job will happen after the given duration unless your duration is smaller or equal than your backgroundJobServer pollInterval.
     * <h5>An example:</h5>
     * <pre>{@code
     *      MyService service = new MyService();
     *      BackgroundJob.scheduleRecurrently("my-recurring-job", Duration.parse("P5D"), () -> service.doWork());
     * }</pre>
     *
     * @param id         the id of this recurring job which can be used to alter or delete it
     * @param duration   the duration defining the time between each instance of this recurring job
<<<<<<< HEAD
     * @param jobRequest the {@link JobRequest} which defines the recurring job
=======
     * @param jobRequest the jobRequest which defines the recurring job
>>>>>>> 511d8322
     * @return the id of this recurring job which can be used to alter or delete it
     */
    public static String scheduleRecurrently(String id, Duration duration, JobRequest jobRequest) {
        verifyJobScheduler();
        return jobRequestScheduler.scheduleRecurrently(id, duration, jobRequest);
    }

    /**
     * Creates a new or alters the existing recurring job based on the given {@link RecurringJobBuilder}.
     * <h5>An example:</h5>
     * <pre>{@code
     *
     *      BackgroundJob.createRecurrently(aRecurringJob()
     *                                        .withCron("* * 0 * * *")
     *                                        .withDetails(() -> service.sendMail(toRequestParam, subjectRequestParam, bodyRequestParam));
     * }</pre>
     *
     * @param recurringJobBuilder the builder defining the recurring job
     * @return the id of this recurring job which can be used to alter or delete it
     */
    public static String createRecurrently(RecurringJobBuilder recurringJobBuilder) {
        verifyJobScheduler();
        return jobRequestScheduler.createRecurrently(recurringJobBuilder);
    }

    /**
     * Deletes the recurring job based on the given id.
     * <h5>An example:</h5>
     * <pre>{@code
     *      BackgroundJobRequest.deleteRecurringJob("my-recurring-job"));
     * }</pre>
     *
     * @param id the id of the recurring job to delete
     */
    public static void deleteRecurringJob(String id) {
        verifyJobScheduler();
        jobRequestScheduler.deleteRecurringJob(id);
    }

    private static void verifyJobScheduler() {
        if (jobRequestScheduler != null) return;
        throw new IllegalStateException("The JobRequestScheduler has not been initialized. Use the fluent JobRunr.configure() API to setup JobRunr or set the JobRequestScheduler via the static setter method.");
    }

    public static void setJobRequestScheduler(JobRequestScheduler jobRequestScheduler) {
        BackgroundJobRequest.jobRequestScheduler = jobRequestScheduler;
    }
}<|MERGE_RESOLUTION|>--- conflicted
+++ resolved
@@ -10,12 +10,9 @@
 import java.time.OffsetDateTime;
 import java.time.ZoneId;
 import java.time.ZonedDateTime;
-<<<<<<< HEAD
-=======
 import java.time.chrono.ChronoLocalDateTime;
 import java.time.chrono.ChronoZonedDateTime;
 import java.time.temporal.Temporal;
->>>>>>> 511d8322
 import java.util.UUID;
 import java.util.stream.Stream;
 
@@ -37,11 +34,7 @@
     /**
      * Creates a new {@link org.jobrunr.jobs.Job} using a {@link JobBuilder} that can be enqueued or scheduled and provides an alternative to the job annotation.
      *
-<<<<<<< HEAD
      * @param jobBuilder the {@link JobBuilder} with all the details of the job
-=======
-     * @param jobBuilder the jobBuilder with all the details of the job
->>>>>>> 511d8322
      * @return the id of the job
      */
     public static JobId create(JobBuilder jobBuilder) {
@@ -109,117 +102,6 @@
     /**
      * Creates a new fire-and-forget job based on the given {@link JobRequest} and schedules it to be enqueued at the given moment of time. JobRunr will try to find the JobRequestHandler in
      * the IoC container or else it will try to create the handler by calling the default no-arg constructor.
-<<<<<<< HEAD
-     * <h5>An example:</h5>
-     * <pre>{@code
-     *      BackgroundJobRequest.schedule(ZonedDateTime.now().plusHours(5), new MyJobRequest());
-     * }</pre>
-     *
-     * @param zonedDateTime the moment in time at which the job will be enqueued.
-     * @param jobRequest    the {@link JobRequest} which defines the fire-and-forget job
-     * @return the id of the Job
-     */
-    public static JobId schedule(ZonedDateTime zonedDateTime, JobRequest jobRequest) {
-        verifyJobScheduler();
-        return jobRequestScheduler.schedule(zonedDateTime.toInstant(), jobRequest);
-    }
-
-    /**
-     * Creates a new fire-and-forget job based on the given {@link JobRequest} and schedules it to be enqueued at the given moment of time. JobRunr will try to find the JobRequestHandler in
-     * the IoC container or else it will try to create the handler by calling the default no-arg constructor.
-     * If a job with that id already exists, JobRunr will not save it again.
-     * <h5>An example:</h5>
-     * <pre>{@code
-     *      BackgroundJobRequest.schedule(id, ZonedDateTime.now().plusHours(5), new MyJobRequest());
-     * }</pre>
-     *
-     * @param id            the uuid with which to save the job
-     * @param zonedDateTime the moment in time at which the job will be enqueued.
-     * @param jobRequest    the {@link JobRequest} which defines the fire-and-forget job
-     * @return the id of the Job
-     */
-    public static JobId schedule(UUID id, ZonedDateTime zonedDateTime, JobRequest jobRequest) {
-        verifyJobScheduler();
-        return jobRequestScheduler.schedule(id, zonedDateTime.toInstant(), jobRequest);
-    }
-
-    /**
-     * Creates a new fire-and-forget job based on the given {@link JobRequest} and schedules it to be enqueued at the given moment of time. JobRunr will try to find the JobRequestHandler in
-     * the IoC container or else it will try to create the handler by calling the default no-arg constructor.
-     * <h5>An example:</h5>
-     * <pre>{@code
-     *      BackgroundJobRequest.schedule(OffsetDateTime.now().plusHours(5), new MyJobRequest());
-     * }</pre>
-     *
-     * @param offsetDateTime the moment in time at which the job will be enqueued.
-     * @param jobRequest     the {@link JobRequest} which defines the fire-and-forget job
-     * @return the id of the Job
-     */
-    public static JobId schedule(OffsetDateTime offsetDateTime, JobRequest jobRequest) {
-        verifyJobScheduler();
-        return jobRequestScheduler.schedule(offsetDateTime.toInstant(), jobRequest);
-    }
-
-    /**
-     * Creates a new fire-and-forget job based on the given {@link JobRequest} and schedules it to be enqueued at the given moment of time. JobRunr will try to find the JobRequestHandler in
-     * the IoC container or else it will try to create the handler by calling the default no-arg constructor.
-     * If a job with that id already exists, JobRunr will not save it again.
-     * <h5>An example:</h5>
-     * <pre>{@code
-     *      BackgroundJobRequest.schedule(id, OffsetDateTime.now().plusHours(5), new MyJobRequest());
-     * }</pre>
-     *
-     * @param id             the uuid with which to save the job
-     * @param offsetDateTime the moment in time at which the job will be enqueued.
-     * @param jobRequest     the {@link JobRequest} which defines the fire-and-forget job
-     * @return the id of the Job
-     */
-    public static JobId schedule(UUID id, OffsetDateTime offsetDateTime, JobRequest jobRequest) {
-        verifyJobScheduler();
-        return jobRequestScheduler.schedule(id, offsetDateTime.toInstant(), jobRequest);
-    }
-
-    /**
-     * Creates a new fire-and-forget job based on the given {@link JobRequest} and schedules it to be enqueued at the given moment of time. JobRunr will try to find the JobRequestHandler in
-     * the IoC container or else it will try to create the handler by calling the default no-arg constructor.
-     * <h5>An example:</h5>
-     * <pre>{@code
-     *      BackgroundJobRequest.schedule(LocalDateTime.now().plusHours(5), new MyJobRequest());
-     * }</pre>
-     *
-     * @param localDateTime the moment in time at which the job will be enqueued. It will use the systemDefault ZoneId to transform it to a UTC Instant
-     * @param jobRequest    the {@link JobRequest} which defines the fire-and-forget job
-     * @return the id of the Job
-     */
-    public static JobId schedule(LocalDateTime localDateTime, JobRequest jobRequest) {
-        verifyJobScheduler();
-        return jobRequestScheduler.schedule(localDateTime.atZone(systemDefault()).toInstant(), jobRequest);
-    }
-
-    /**
-     * Creates a new fire-and-forget job based on the given {@link JobRequest} and schedules it to be enqueued at the given moment of time. JobRunr will try to find the JobRequestHandler in
-     * the IoC container or else it will try to create the handler by calling the default no-arg constructor.
-     * If a job with that id already exists, JobRunr will not save it again.
-     * <h5>An example:</h5>
-     * <pre>{@code
-     *      BackgroundJobRequest.schedule(id, LocalDateTime.now().plusHours(5), new MyJobRequest());
-     * }</pre>
-     *
-     * @param id            the uuid with which to save the job
-     * @param localDateTime the moment in time at which the job will be enqueued. It will use the systemDefault ZoneId to transform it to a UTC Instant
-     * @param jobRequest    the {@link JobRequest} which defines the fire-and-forget job
-     * @return the id of the Job
-     */
-    public static JobId schedule(UUID id, LocalDateTime localDateTime, JobRequest jobRequest) {
-        verifyJobScheduler();
-        return jobRequestScheduler.schedule(id, localDateTime.atZone(systemDefault()).toInstant(), jobRequest);
-    }
-
-    /**
-     * Creates a new fire-and-forget job based on the given {@link JobRequest} and schedules it to be enqueued at the given moment of time. JobRunr will try to find the JobRequestHandler in
-     * the IoC container or else it will try to create the handler by calling the default no-arg constructor.
-     * <h5>An example:</h5>
-=======
      *
      * <h5>Supported Temporal Types:</h5>
      * <ul>
@@ -230,18 +112,12 @@
      * </ul>
      *
      * <h5>An Example with Instant:</h5>
->>>>>>> 511d8322
      * <pre>{@code
      *      BackgroundJobRequest.schedule(Instant.now().plusHours(5), new MyJobRequest());
      * }</pre>
      *
-<<<<<<< HEAD
-     * @param instant    the moment in time at which the job will be enqueued.
+     * @param scheduleAt the moment in time at which the job will be enqueued.
      * @param jobRequest the {@link JobRequest} which defines the fire-and-forget job
-=======
-     * @param scheduleAt the moment in time at which the job will be enqueued.
-     * @param jobRequest the lambda which defines the fire-and-forget job
->>>>>>> 511d8322
      * @return the id of the Job
      */
     public static JobId schedule(Temporal scheduleAt, JobRequest jobRequest) {
@@ -268,13 +144,8 @@
      * }</pre>
      *
      * @param id         the uuid with which to save the job
-<<<<<<< HEAD
-     * @param instant    the moment in time at which the job will be enqueued.
+     * @param scheduleAt the moment in time at which the job will be enqueued.
      * @param jobRequest the {@link JobRequest} which defines the fire-and-forget job
-=======
-     * @param scheduleAt the moment in time at which the job will be enqueued.
-     * @param jobRequest the jobRequest which defines the fire-and-forget job
->>>>>>> 511d8322
      * @return the id of the Job
      */
     public static JobId schedule(UUID id, Temporal scheduleAt, JobRequest jobRequest) {
@@ -419,11 +290,7 @@
      *
      * @param id         the id of this recurring job which can be used to alter or delete it
      * @param duration   the duration defining the time between each instance of this recurring job
-<<<<<<< HEAD
      * @param jobRequest the {@link JobRequest} which defines the recurring job
-=======
-     * @param jobRequest the jobRequest which defines the recurring job
->>>>>>> 511d8322
      * @return the id of this recurring job which can be used to alter or delete it
      */
     public static String scheduleRecurrently(String id, Duration duration, JobRequest jobRequest) {
