--- conflicted
+++ resolved
@@ -134,111 +134,6 @@
     /**
      * Creates a new fire-and-forget job based on the given {@link JobRequest} and schedules it to be enqueued at the given moment of time. JobRunr will try to find the JobRequestHandler in
      * the IoC container or else it will try to create the handler by calling the default no-arg constructor.
-<<<<<<< HEAD
-     * <h5>An example:</h5>
-     * <pre>{@code
-     *      jobScheduler.schedule(ZonedDateTime.now().plusHours(5), new MyJobRequest());
-     * }</pre>
-     *
-     * @param zonedDateTime the moment in time at which the job will be enqueued.
-     * @param jobRequest    the jobRequest which defines the fire-and-forget job
-     * @return the id of the Job
-     */
-    public JobId schedule(ZonedDateTime zonedDateTime, JobRequest jobRequest) {
-        return schedule(null, zonedDateTime.toInstant(), jobRequest);
-    }
-
-    /**
-     * Creates a new fire-and-forget job based on the given {@link JobRequest} and schedules it to be enqueued at the given moment of time. JobRunr will try to find the JobRequestHandler in
-     * the IoC container or else it will try to create the handler by calling the default no-arg constructor.
-     * If a job with that id already exists, JobRunr will not save it again.
-     * <h5>An example:</h5>
-     * <pre>{@code
-     *      jobScheduler.schedule(id, ZonedDateTime.now().plusHours(5), new MyJobRequest());
-     * }</pre>
-     *
-     * @param id            the uuid with which to save the job
-     * @param zonedDateTime the moment in time at which the job will be enqueued.
-     * @param jobRequest    the jobRequest which defines the fire-and-forget job
-     * @return the id of the Job
-     */
-    public JobId schedule(UUID id, ZonedDateTime zonedDateTime, JobRequest jobRequest) {
-        return schedule(id, zonedDateTime.toInstant(), jobRequest);
-    }
-
-    /**
-     * Creates a new fire-and-forget job based on the given {@link JobRequest} and schedules it to be enqueued at the given moment of time. JobRunr will try to find the JobRequestHandler in
-     * the IoC container or else it will try to create the handler by calling the default no-arg constructor.
-     * <h5>An example:</h5>
-     * <pre>{@code
-     *      jobScheduler.schedule(OffsetDateTime.now().plusHours(5), new MyJobRequest());
-     * }</pre>
-     *
-     * @param offsetDateTime the moment in time at which the job will be enqueued.
-     * @param jobRequest     the jobRequest which defines the fire-and-forget job
-     * @return the id of the Job
-     */
-    public JobId schedule(OffsetDateTime offsetDateTime, JobRequest jobRequest) {
-        return schedule(null, offsetDateTime.toInstant(), jobRequest);
-    }
-
-    /**
-     * Creates a new fire-and-forget job based on the given {@link JobRequest} and schedules it to be enqueued at the given moment of time. JobRunr will try to find the JobRequestHandler in
-     * the IoC container or else it will try to create the handler by calling the default no-arg constructor.
-     * If a job with that id already exists, JobRunr will not save it again.
-     * <h5>An example:</h5>
-     * <pre>{@code
-     *      jobScheduler.schedule(id, OffsetDateTime.now().plusHours(5), new MyJobRequest());
-     * }</pre>
-     *
-     * @param id             the uuid with which to save the job
-     * @param offsetDateTime the moment in time at which the job will be enqueued.
-     * @param jobRequest     the jobRequest which defines the fire-and-forget job
-     * @return the id of the Job
-     */
-    public JobId schedule(UUID id, OffsetDateTime offsetDateTime, JobRequest jobRequest) {
-        return schedule(id, offsetDateTime.toInstant(), jobRequest);
-    }
-
-    /**
-     * Creates a new fire-and-forget job based on the given {@link JobRequest} and schedules it to be enqueued at the given moment of time. JobRunr will try to find the JobRequestHandler in
-     * the IoC container or else it will try to create the handler by calling the default no-arg constructor.
-     * <h5>An example:</h5>
-     * <pre>{@code
-     *      jobScheduler.schedule(LocalDateTime.now().plusHours(5), new MyJobRequest());
-     * }</pre>
-     *
-     * @param localDateTime the moment in time at which the job will be enqueued. It will use the systemDefault ZoneId to transform it to a UTC Instant
-     * @param jobRequest    the jobRequest which defines the fire-and-forget job
-     * @return the id of the Job
-     */
-    public JobId schedule(LocalDateTime localDateTime, JobRequest jobRequest) {
-        return schedule(localDateTime.atZone(systemDefault()).toInstant(), jobRequest);
-    }
-
-    /**
-     * Creates a new fire-and-forget job based on the given {@link JobRequest} and schedules it to be enqueued at the given moment of time. JobRunr will try to find the JobRequestHandler in
-     * the IoC container or else it will try to create the handler by calling the default no-arg constructor.
-     * If a job with that id already exists, JobRunr will not save it again.
-     * <h5>An example:</h5>
-     * <pre>{@code
-     *      jobScheduler.schedule(id, LocalDateTime.now().plusHours(5), new MyJobRequest());
-     * }</pre>
-     *
-     * @param id            the uuid with which to save the job
-     * @param localDateTime the moment in time at which the job will be enqueued. It will use the systemDefault ZoneId to transform it to a UTC Instant
-     * @param jobRequest    the jobRequest which defines the fire-and-forget job
-     * @return the id of the Job
-     */
-    public JobId schedule(UUID id, LocalDateTime localDateTime, JobRequest jobRequest) {
-        return schedule(id, localDateTime.atZone(systemDefault()).toInstant(), jobRequest);
-    }
-
-    /**
-     * Creates a new fire-and-forget job based on the given {@link JobRequest} and schedules it to be enqueued at the given moment of time. JobRunr will try to find the JobRequestHandler in
-     * the IoC container or else it will try to create the handler by calling the default no-arg constructor.
-     * <h5>An example:</h5>
-=======
      *
      * <h5>Supported Temporal Types:</h5>
      * <ul>
@@ -249,18 +144,12 @@
      * </ul>
      *
      * <h5>An Example with Instant:</h5>
->>>>>>> 511d8322
      * <pre>{@code
      *      jobScheduler.schedule(Instant.now().plusHours(5), new MyJobRequest());
      * }</pre>
      *
-<<<<<<< HEAD
-     * @param instant    the moment in time at which the job will be enqueued.
+     * @param scheduleAt the moment in time at which the job will be enqueued.
      * @param jobRequest the jobRequest which defines the fire-and-forget job
-=======
-     * @param scheduleAt the moment in time at which the job will be enqueued.
-     * @param jobRequest the lambda which defines the fire-and-forget job
->>>>>>> 511d8322
      * @return the id of the Job
      */
     public JobId schedule(Temporal scheduleAt, JobRequest jobRequest) {
