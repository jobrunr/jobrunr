package org.jobrunr.scheduling;

import org.jobrunr.jobs.JobId;
import org.jobrunr.jobs.lambdas.IocJobLambda;
import org.jobrunr.jobs.lambdas.IocJobLambdaFromStream;
import org.jobrunr.jobs.lambdas.JobLambda;
import org.jobrunr.jobs.lambdas.JobLambdaFromStream;
<<<<<<< HEAD
import org.jobrunr.scheduling.carbonaware.CarbonAwarePeriod;
=======
>>>>>>> 511d8322

import java.time.Duration;
import java.time.Instant;
import java.time.LocalDateTime;
import java.time.OffsetDateTime;
import java.time.ZoneId;
import java.time.ZonedDateTime;
<<<<<<< HEAD
=======
import java.time.chrono.ChronoLocalDateTime;
import java.time.chrono.ChronoZonedDateTime;
import java.time.temporal.Temporal;
>>>>>>> 511d8322
import java.util.UUID;
import java.util.stream.Stream;

/**
 * Provides static methods for creating fire-and-forget, delayed and recurring jobs as well as to delete existing background jobs.
 * If you prefer not to use a static accessor, you can inject the {@link JobScheduler} which exposes the same methods.
 *
 * @author Ronald Dehuysser
 */
public class BackgroundJob {

    BackgroundJob() {
    }

    private static JobScheduler jobScheduler;

    /**
     * Creates a new {@link org.jobrunr.jobs.Job} using a {@link JobBuilder} that can be enqueued or scheduled and provides an alternative to the job annotation.
     *
     * @param jobBuilder the jobBuilder with all the details of the job
     * @return the id of the job
     */
    public static JobId create(JobBuilder jobBuilder) {
        return jobScheduler.create(jobBuilder);
    }

    /**
     * Creates a new {@link org.jobrunr.jobs.Job} for each {@link JobBuilder} and provides an alternative to the job annotation.
     *
     * @param jobBuilderStream the jobBuilders for which to create jobs.
     */
    public static void create(Stream<JobBuilder> jobBuilderStream) {
        jobScheduler.create(jobBuilderStream);
    }

    /**
     * Creates a new fire-and-forget job based on a given lambda.
     * <h5>An example:</h5>
     * <pre>{@code
     *            MyService service = new MyService();
     *            BackgroundJob.enqueue(() -> service.doWork());
     *       }</pre>
     *
     * @param job the lambda which defines the fire-and-forget job
     * @return the id of the job
     */
    public static JobId enqueue(JobLambda job) {
        verifyJobScheduler();
        return jobScheduler.enqueue(job);
    }

    /**
     * Creates a new fire-and-forget job based on a given lambda.
     * If a job with that id already exists, JobRunr will not save it again.
     *
     * <h5>An example:</h5>
     * <pre>{@code
     *            MyService service = new MyService();
     *            BackgroundJob.enqueue(id, () -> service.doWork());
     *       }</pre>
     *
     * @param id  the uuid with which to save the job
     * @param job the lambda which defines the fire-and-forget job
     * @return the id of the job
     */
    public static JobId enqueue(UUID id, JobLambda job) {
        verifyJobScheduler();
        return jobScheduler.enqueue(id, job);
    }

    /**
     * Creates new fire-and-forget jobs for each item in the input stream using the lambda passed as {@code jobFromStream}.
     * <h5>An example:</h5>
     * <pre>{@code
     *      MyService service = new MyService();
     *      Stream<UUID> workStream = getWorkStream();
     *      BackgroundJob.enqueue(workStream, (uuid) -> service.doWork(uuid));
     * }</pre>
     *
     * @param input         the stream of items for which to create fire-and-forget jobs
     * @param jobFromStream the lambda which defines the fire-and-forget job to create for each item in the {@code input}
     */
    public static <T> void enqueue(Stream<T> input, JobLambdaFromStream<T> jobFromStream) {
        verifyJobScheduler();
        jobScheduler.enqueue(input, jobFromStream);
    }

    /**
     * Creates a new fire-and-forget job based on a given lambda. The IoC container will be used to resolve {@code MyService}.
     * <h5>An example:</h5>
     * <pre>{@code
     *            BackgroundJob.<MyService>enqueue(x -> x.doWork());
     *       }</pre>
     *
     * @param iocJob the lambda which defines the fire-and-forget job
     * @return the id of the job
     */
    public static <S> JobId enqueue(IocJobLambda<S> iocJob) {
        verifyJobScheduler();
        return jobScheduler.enqueue(iocJob);
    }

    /**
     * Creates a new fire-and-forget job based on a given lambda. The IoC container will be used to resolve {@code MyService}.
     * If a job with that id already exists, JobRunr will not save it again.
     * <h5>An example:</h5>
     * <pre>{@code
     *            BackgroundJob.<MyService>enqueue(id, x -> x.doWork());
     *       }</pre>
     *
     * @param id     the uuid with which to save the job
     * @param iocJob the lambda which defines the fire-and-forget job
     * @return the id of the job
     */
    public static <S> JobId enqueue(UUID id, IocJobLambda<S> iocJob) {
        verifyJobScheduler();
        return jobScheduler.enqueue(id, iocJob);
    }

    /**
     * Creates new fire-and-forget jobs for each item in the input stream using the lambda passed as {@code jobFromStream}. The IoC container will be used to resolve {@code MyService}.
     * <h5>An example:</h5>
     * <pre>{@code
     *      Stream<UUID> workStream = getWorkStream();
     *      BackgroundJob.<MyService, UUID>enqueue(workStream, (x, uuid) -> x.doWork(uuid));
     * }</pre>
     *
     * @param input            the stream of items for which to create fire-and-forget jobs
     * @param iocJobFromStream the lambda which defines the fire-and-forget job to create for each item in the {@code input}
     */
    public static <S, T> void enqueue(Stream<T> input, IocJobLambdaFromStream<S, T> iocJobFromStream) {
        verifyJobScheduler();
        jobScheduler.enqueue(input, iocJobFromStream);
    }

    /**
     * Creates a new fire-and-forget job based on the given lambda and schedules it to be enqueued at the given moment of time.
     *
     * <h5>Supported Temporal Types:</h5>
     * <ul>
     *     <li>{@link Instant}</li>
     *     <li>{@link ChronoLocalDateTime} (e.g., {@link LocalDateTime}): converted to {@link Instant} using {@link ZoneId#systemDefault()}</li>
     *     <li>{@link ChronoZonedDateTime}) (e.g., {@link ZonedDateTime})</li>
     *     <li>{@link OffsetDateTime}</li>
     * </ul>
     *
     * <h5>An Example with Instant:</h5>
     * <pre>{@code
     *      MyService service = new MyService();
     *      BackgroundJob.schedule(Instant.now().plusHours(5), () -> service.doWork());
     * }</pre>
     *
<<<<<<< HEAD
     * @param localDateTime The moment in time at which the job will be enqueued. It will use the systemDefault ZoneId to transform it to a UTC Instant
     * @param job           the lambda which defines the fire-and-forget job
=======
     * @param scheduleAt The moment in time at which the job will be enqueued.
     * @param job        the lambda which defines the fire-and-forget job
>>>>>>> 511d8322
     * @return the id of the Job
     */
    public static JobId schedule(Temporal scheduleAt, JobLambda job) {
        verifyJobScheduler();
        return jobScheduler.schedule(scheduleAt, job);
    }

    /**
     * Creates a new fire-and-forget job based on the given lambda and schedules it to be enqueued at the given moment of time.
     * If a job with that id already exists, JobRunr will not save it again.
     *
<<<<<<< HEAD
     * @param id            the uuid with which to save the job
     * @param localDateTime The moment in time at which the job will be enqueued. It will use the systemDefault ZoneId to transform it to a UTC Instant
     * @param job           the lambda which defines the fire-and-forget job
     * @return the id of the Job
     */
    public static JobId schedule(UUID id, LocalDateTime localDateTime, JobLambda job) {
        verifyJobScheduler();
        return jobScheduler.schedule(id, localDateTime, job);
    }

    /**
     * Creates a new fire-and-forget job based on the given lambda and schedules it to be enqueued at the given moment of time. The IoC container will be used to resolve {@code MyService}.
     * <h5>An example:</h5>
     * <pre>{@code
     *      BackgroundJob.<MyService>schedule(LocalDateTime.now().plusHours(5), x -> x.doWork());
     * }</pre>
     *
     * @param localDateTime The moment in time at which the job will be enqueued. It will use the systemDefault ZoneId to transform it to a UTC Instant
     * @param iocJob        the lambda which defines the fire-and-forget job
     * @return the id of the Job
     */
    public static <S> JobId schedule(LocalDateTime localDateTime, IocJobLambda<S> iocJob) {
        verifyJobScheduler();
        return jobScheduler.schedule(localDateTime, iocJob);
    }

    /**
     * Creates a new fire-and-forget job based on the given lambda and schedules it to be enqueued at the given moment of time. The IoC container will be used to resolve {@code MyService}.
     * If a job with that id already exists, JobRunr will not save it again.
     * <h5>An example:</h5>
     * <pre>{@code
     *      BackgroundJob.<MyService>schedule(id, LocalDateTime.now().plusHours(5), x -> x.doWork());
     * }</pre>
     *
     * @param id            the uuid with which to save the job
     * @param localDateTime The moment in time at which the job will be enqueued. It will use the systemDefault ZoneId to transform it to a UTC Instant
     * @param iocJob        the lambda which defines the fire-and-forget job
     * @return the id of the Job
     */
    public static <S> JobId schedule(UUID id, LocalDateTime localDateTime, IocJobLambda<S> iocJob) {
        verifyJobScheduler();
        return jobScheduler.schedule(id, localDateTime, iocJob);
    }

    /**
     * Creates a new fire-and-forget job based on the given lambda and schedules it to be enqueued at the given moment of time.
     * <h5>An example:</h5>
     * <pre>{@code
     *      MyService service = new MyService();
     *      BackgroundJob.schedule(Instant.now().plusHours(5), () -> service.doWork());
     * }</pre>
     *
     * @param instant The moment in time at which the job will be enqueued.
     * @param job     the lambda which defines the fire-and-forget job
     * @return the id of the Job
     */
    public static JobId schedule(Instant instant, JobLambda job) {
        verifyJobScheduler();
        return jobScheduler.schedule(instant, job);
    }

    /**
     * Creates a new fire-and-forget job based on the given lambda and schedules it to be enqueued at the given moment of time.
     * If a job with that id already exists, JobRunr will not save it again.
     * <h5>An example:</h5>
=======
     * <h5>Supported Temporal Types:</h5>
     * <ul>
     *     <li>{@link Instant}</li>
     *     <li>{@link ChronoLocalDateTime} (e.g., {@link LocalDateTime}): converted to {@link Instant} using {@link ZoneId#systemDefault()}</li>
     *     <li>{@link ChronoZonedDateTime}) (e.g., {@link ZonedDateTime})</li>
     *     <li>{@link OffsetDateTime}</li>
     * </ul>
     *
     * <h5>An Example with Instant:</h5>
>>>>>>> 511d8322
     * <pre>{@code
     *      MyService service = new MyService();
     *      BackgroundJob.schedule(id, Instant.now().plusHours(5), () -> service.doWork());
     * }</pre>
     *
     * @param id         the uuid with which to save the job
     * @param scheduleAt The moment in time at which the job will be enqueued.
     * @param job        the lambda which defines the fire-and-forget job
     * @return the id of the Job
     */
    public static JobId schedule(UUID id, Temporal scheduleAt, JobLambda job) {
        verifyJobScheduler();
        return jobScheduler.schedule(id, scheduleAt, job);
    }

    /**
     * Creates a new fire-and-forget job based on the given lambda and schedules it to be enqueued at the given moment of time. The IoC container will be used to resolve {@code MyService}.
     *
     * <h5>Supported Temporal Types:</h5>
     * <ul>
     *     <li>{@link Instant}</li>
     *     <li>{@link ChronoLocalDateTime} (e.g., {@link LocalDateTime}): converted to {@link Instant} using {@link ZoneId#systemDefault()}</li>
     *     <li>{@link ChronoZonedDateTime}) (e.g., {@link ZonedDateTime})</li>
     *     <li>{@link OffsetDateTime}</li>
     * </ul>
     *
     * <h5>An Example with Instant:</h5>
     * <pre>{@code
     *      BackgroundJob.<MyService>schedule(Instant.now().plusHours(5), x -> x.doWork());
     * }</pre>
     *
     * @param scheduleAt The moment in time at which the job will be enqueued.
     * @param iocJob     the lambda which defines the fire-and-forget job
     * @return the id of the Job
     */
    public static <S> JobId schedule(Temporal scheduleAt, IocJobLambda<S> iocJob) {
        verifyJobScheduler();
        return jobScheduler.schedule(scheduleAt, iocJob);
    }

    /**
     * Creates a new fire-and-forget job based on the given lambda and schedules it to be enqueued at the given moment of time. The IoC container will be used to resolve {@code MyService}.
     * If a job with that id already exists, JobRunr will not save it again.
     *
     * <h5>Supported Temporal Types:</h5>
     * <ul>
     *     <li>{@link Instant}</li>
     *     <li>{@link ChronoLocalDateTime} (e.g., {@link LocalDateTime}): converted to {@link Instant} using {@link ZoneId#systemDefault()}</li>
     *     <li>{@link ChronoZonedDateTime}) (e.g., {@link ZonedDateTime})</li>
     *     <li>{@link OffsetDateTime}</li>
     * </ul>
     *
     * <h5>An Example with Instant:</h5>
     * <pre>{@code
     *      BackgroundJob.<MyService>schedule(id, Instant.now().plusHours(5), x -> x.doWork());
     * }</pre>
     *
     * @param id         the uuid with which to save the job
     * @param scheduleAt The moment in time at which the job will be enqueued.
     * @param iocJob     the lambda which defines the fire-and-forget job
     * @return the id of the Job
     */
    public static <S> JobId schedule(UUID id, Temporal scheduleAt, IocJobLambda<S> iocJob) {
        verifyJobScheduler();
        return jobScheduler.schedule(id, scheduleAt, iocJob);
    }

    /**
     * Deletes a job and sets its state to DELETED. If the job is being processed, it will be interrupted.
     *
     * @param id the id of the job
     */
    public static void delete(UUID id) {
        verifyJobScheduler();
        jobScheduler.delete(id);
    }

    /**
     * @see #delete(UUID)
     */
    public static void delete(JobId jobId) {
        delete(jobId.asUUID());
    }

    /**
     * Creates a new fire-and-forget job based on the given lambda that will be scheduled inside the given {@link CarbonAwarePeriod}, in a moment of low carbon emissions.
     * <h5>An example:</h5>
     * <pre>{@code
     *     MyService service = new MyService();
     *     BackgroundJob.scheduleCarbonAware(CarbonAwarePeriod.before(Instant.now().plusHours(15)), () -> service.doWork());
     * }</pre>
     *
     * @param carbonAwarePeriod the period in which the job will be scheduled
     * @param job               the lambda which defines the fire-and-forget job
     * @return the id of the Job
     */
    public static JobId scheduleCarbonAware(CarbonAwarePeriod carbonAwarePeriod, JobLambda job) {
        verifyJobScheduler();
        return jobScheduler.scheduleCarbonAware(carbonAwarePeriod, job);
    }

    /**
     * Creates a new fire-and-forget job based on the given lambda that will be scheduled inside the given {@link CarbonAwarePeriod}, in a moment of low carbon emissions.
     * If a job with that id already exists, JobRunr will not save it again.
     * <h5>An example:</h5>
     * <pre>{@code
     *     MyService service = new MyService();
     *     BackgroundJob.scheduleCarbonAware(id, CarbonAwarePeriod.between(Instant.now(), Instant.now().plusHours(5)), () -> service.doWork());
     * }</pre>
     *
     * @param id                the uuid with which to save the job
     * @param carbonAwarePeriod the period in which the job will be scheduled
     * @param job               the lambda which defines the fire-and-forget job
     * @return the id of the Job
     */
    public static JobId scheduleCarbonAware(UUID id, CarbonAwarePeriod carbonAwarePeriod, JobLambda job) {
        verifyJobScheduler();
        return jobScheduler.scheduleCarbonAware(id, carbonAwarePeriod, job);
    }

    /**
     * Creates a new fire-and-forget job based on the given lambda that will be scheduled inside the given {@link CarbonAwarePeriod}, in a moment of low carbon emissions.
     * If a job with that id already exists, JobRunr will not save it again.
     * <h5>An example:</h5>
     * <pre>{@code
     *      jobScheduler.<MyService>scheduleCarbonAware(CarbonAwarePeriod.between(Instant.now(), Instant.now().plusHours(6)), x -> x.doWork());
     * }</pre>
     *
     * @param carbonAwarePeriod the period in which the job will be scheduled
     * @param iocJob            the {@link JobLambda} which defines the fire-and-forget job
     * @return the id of the Job
     */
    public static <S> JobId scheduleCarbonAware(CarbonAwarePeriod carbonAwarePeriod, IocJobLambda<S> iocJob) {
        return jobScheduler.scheduleCarbonAware(carbonAwarePeriod, iocJob);
    }

    /**
     * Creates a new fire-and-forget job based on the given lambda that will be scheduled inside the given {@link CarbonAwarePeriod}, in a moment of low carbon emissions.
     * If a job with that id already exists, JobRunr will not save it again.
     * <h5>An example:</h5>
     * <pre>{@code
     *      jobScheduler.<MyService>scheduleCarbonAware(id, CarbonAwarePeriod.between(Instant.now(), Instant.now().plusHours(6)), x -> x.doWork());
     * }</pre>
     *
     * @param id                the uuid with which to save the job
     * @param carbonAwarePeriod the period in which the job will be scheduled
     * @param iocJob            the {@link JobLambda} which defines the fire-and-forget job
     * @return the id of the Job
     */
    public static <S> JobId scheduleCarbonAware(UUID id, CarbonAwarePeriod carbonAwarePeriod, IocJobLambda<S> iocJob) {
        return jobScheduler.scheduleCarbonAware(id, carbonAwarePeriod, iocJob);
    }

    /**
     * Creates a new recurring job based on the given cron expression and the given lambda. The jobs will be scheduled using the systemDefault timezone.
     * <h5>An example:</h5>
     * <pre>{@code
     *      MyService service = new MyService();
     *      BackgroundJob.scheduleRecurrently(Cron.daily(), () -> service.doWork());
     * }</pre>
     *
     * @param cron The cron expression defining when to run this recurring job
     * @param job  the lambda which defines the fire-and-forget job
     * @return the id of this recurring job which can be used to alter or delete it
     * @see org.jobrunr.scheduling.cron.Cron
     */
    public static String scheduleRecurrently(String cron, JobLambda job) {
        verifyJobScheduler();
        return jobScheduler.scheduleRecurrently(cron, job);
    }

    /**
     * Creates a new recurring job based on the given cron expression and the given lambda. The IoC container will be used to resolve {@code MyService}. The jobs will be scheduled using the systemDefault timezone.
     * <h5>An example:</h5>
     * <pre>{@code
     *      BackgroundJob.<MyService>scheduleRecurrently(Cron.daily(), x -> x.doWork());
     * }</pre>
     *
     * @param cron   The cron expression defining when to run this recurring job
     * @param iocJob the lambda which defines the fire-and-forget job
     * @return the id of this recurring job which can be used to alter or delete it
     * @see org.jobrunr.scheduling.cron.Cron
     */
    public static <S> String scheduleRecurrently(String cron, IocJobLambda<S> iocJob) {
        verifyJobScheduler();
        return jobScheduler.scheduleRecurrently(cron, iocJob);
    }

    /**
     * Creates a new or alters the existing recurring job based on the given id, cron expression and lambda. The jobs will be scheduled using the systemDefault timezone
     * <h5>An example:</h5>
     * <pre>{@code
     *      MyService service = new MyService();
     *      BackgroundJob.scheduleRecurrently("my-recurring-job", Cron.daily(), () -> service.doWork());
     * }</pre>
     *
     * @param id   the id of this recurring job which can be used to alter or delete it
     * @param cron The cron expression defining when to run this recurring job
     * @param job  the lambda which defines the fire-and-forget job
     * @return the id of this recurring job which can be used to alter or delete it
     * @see org.jobrunr.scheduling.cron.Cron
     */
    public static String scheduleRecurrently(String id, String cron, JobLambda job) {
        verifyJobScheduler();
        return jobScheduler.scheduleRecurrently(id, cron, job);
    }

    /**
     * Creates a new or alters the existing recurring job based on the given id, cron expression and lambda. The IoC container will be used to resolve {@code MyService}. The jobs will be scheduled using the systemDefault timezone
     * <h5>An example:</h5>
     * <pre>{@code
     *      BackgroundJob.<MyService>scheduleRecurrently("my-recurring-job", Cron.daily(), x -> x.doWork());
     * }</pre>
     *
     * @param id     the id of this recurring job which can be used to alter or delete it
     * @param cron   The cron expression defining when to run this recurring job
     * @param iocJob the lambda which defines the fire-and-forget job
     * @return the id of this recurring job which can be used to alter or delete it
     * @see org.jobrunr.scheduling.cron.Cron
     */
    public static <S> String scheduleRecurrently(String id, String cron, IocJobLambda<S> iocJob) {
        verifyJobScheduler();
        return jobScheduler.scheduleRecurrently(id, cron, iocJob);
    }

    /**
     * Creates a new or alters the existing recurring job based on the given id, cron expression, {@code ZoneId} and lambda.
     * <h5>An example:</h5>
     * <pre>{@code
     *      MyService service = new MyService();
     *      BackgroundJob.scheduleRecurrently("my-recurring-job", Cron.daily(), ZoneId.of("Europe/Brussels"), () -> service.doWork());
     * }</pre>
     *
     * @param id     the id of this recurring job which can be used to alter or delete it
     * @param cron   The cron expression defining when to run this recurring job
     * @param zoneId The zoneId (timezone) of when to run this recurring job
     * @param job    the lambda which defines the fire-and-forget job
     * @return the id of this recurring job which can be used to alter or delete it
     * @see org.jobrunr.scheduling.cron.Cron
     */
    public static String scheduleRecurrently(String id, String cron, ZoneId zoneId, JobLambda job) {
        verifyJobScheduler();
        return jobScheduler.scheduleRecurrently(id, cron, zoneId, job);
    }

    /**
     * Creates a new or alters the existing recurring job based on the given id, cron expression, {@code ZoneId} and lambda. The IoC container will be used to resolve {@code MyService}.
     * <h5>An example:</h5>
     * <pre>{@code
     *      BackgroundJob.<MyService>scheduleRecurrently("my-recurring-job", Cron.daily(), ZoneId.of("Europe/Brussels"), x -> x.doWork());
     * }</pre>
     *
     * @param id     the id of this recurring job which can be used to alter or delete it
     * @param cron   The cron expression defining when to run this recurring job
     * @param zoneId The zoneId (timezone) of when to run this recurring job
     * @param iocJob the lambda which defines the fire-and-forget job
     * @return the id of this recurring job which can be used to alter or delete it
     * @see org.jobrunr.scheduling.cron.Cron
     */
    public static <S> String scheduleRecurrently(String id, String cron, ZoneId zoneId, IocJobLambda<S> iocJob) {
        verifyJobScheduler();
        return jobScheduler.scheduleRecurrently(id, cron, zoneId, iocJob);
    }

    /**
     * Creates a new recurring job based on the given duration and the given lambda. The first run of this recurring job will happen after the given duration unless your duration is smaller or equal than your backgroundJobServer pollInterval.
     * <h5>An example:</h5>
     * <pre>{@code
     *      MyService service = new MyService();
     *      BackgroundJob.scheduleRecurrently(Duration.parse("P5D"), () -> service.doWork());
     * }</pre>
     *
     * @param duration the duration defining the time between each instance of this recurring job
     * @param job      the lambda which defines the fire-and-forget job
     * @return the id of this recurring job which can be used to alter or delete it
     */
    public static String scheduleRecurrently(Duration duration, JobLambda job) {
        verifyJobScheduler();
        return jobScheduler.scheduleRecurrently(duration, job);
    }

    /**
     * Creates a new recurring job based on the given duration and the given lambda. The IoC container will be used to resolve {@code MyService}. The first run of this recurring job will happen after the given duration unless your duration is smaller or equal than your backgroundJobServer pollInterval.
     * <h5>An example:</h5>
     * <pre>{@code
     *      BackgroundJob.<MyService>scheduleRecurrently(Duration.parse("P5D"), x -> x.doWork());
     * }</pre>
     *
     * @param duration the duration defining the time between each instance of this recurring job
     * @param iocJob   the lambda which defines the fire-and-forget job
     * @return the id of this recurring job which can be used to alter or delete it
     */
    public static <S> String scheduleRecurrently(Duration duration, IocJobLambda<S> iocJob) {
        verifyJobScheduler();
        return jobScheduler.scheduleRecurrently(duration, iocJob);
    }

    /**
     * Creates a new or alters the existing recurring job based on the given id, duration and lambda. The first run of this recurring job will happen after the given duration unless your duration is smaller or equal than your backgroundJobServer pollInterval.
     * <h5>An example:</h5>
     * <pre>{@code
     *      MyService service = new MyService();
     *      BackgroundJob.scheduleRecurrently("my-recurring-job", Duration.parse("P5D"), () -> service.doWork());
     * }</pre>
     *
     * @param id       the id of this recurring job which can be used to alter or delete it
     * @param duration the duration defining the time between each instance of this recurring job
     * @param job      the lambda which defines the fire-and-forget job
     * @return the id of this recurring job which can be used to alter or delete it
     */
    public static String scheduleRecurrently(String id, Duration duration, JobLambda job) {
        verifyJobScheduler();
        return jobScheduler.scheduleRecurrently(id, duration, job);
    }

    /**
     * Creates a new or alters the existing recurring job based on the given id, duration and lambda. The IoC container will be used to resolve {@code MyService}. The first run of this recurring job will happen after the given duration unless your duration is smaller or equal than your backgroundJobServer pollInterval.
     * <h5>An example:</h5>
     * <pre>{@code
     *      BackgroundJob.<MyService>scheduleRecurrently("my-recurring-job", Duration.parse("P5D"), x -> x.doWork());
     * }</pre>
     *
     * @param id       the id of this recurring job which can be used to alter or delete it
     * @param duration the duration defining the time between each instance of this recurring job
     * @param iocJob   the lambda which defines the fire-and-forget job
     * @return the id of this recurring job which can be used to alter or delete it
     */
    public static <S> String scheduleRecurrently(String id, Duration duration, IocJobLambda<S> iocJob) {
        verifyJobScheduler();
        return jobScheduler.scheduleRecurrently(id, duration, iocJob);
    }

    /**
     * Creates a new or alters the existing recurring job based on the given {@link RecurringJobBuilder}.
     * <h5>An example:</h5>
     * <pre>{@code
     *
     *      BackgroundJob.createRecurrently(aRecurringJob()
     *                                        .withCron("* * 0 * * *")
     *                                        .withDetails(() -> service.sendMail(toRequestParam, subjectRequestParam, bodyRequestParam));
     * }</pre>
     *
     * @param recurringJobBuilder the builder defining the recurring job
     * @return the id of this recurring job which can be used to alter or delete it
     */
    public static String createRecurrently(RecurringJobBuilder recurringJobBuilder) {
        verifyJobScheduler();
        return jobScheduler.createRecurrently(recurringJobBuilder);
    }

    /**
     * Deletes the recurring job based on the given id.
     * <h5>An example:</h5>
     * <pre>{@code
     *      BackgroundJob.deleteRecurringJob("my-recurring-job"));
     * }</pre>
     *
     * @param id the id of the recurring job to delete
     */
    public static void deleteRecurringJob(String id) {
        verifyJobScheduler();
        jobScheduler.deleteRecurringJob(id);
    }

    private static void verifyJobScheduler() {
        if (jobScheduler != null) return;
        throw new IllegalStateException("The JobScheduler has not been initialized. Use the fluent JobRunr.configure() API to setup JobRunr or set the JobScheduler via the static setter method.");
    }

    public static void setJobScheduler(JobScheduler jobScheduler) {
        BackgroundJob.jobScheduler = jobScheduler;
    }
}<|MERGE_RESOLUTION|>--- conflicted
+++ resolved
@@ -5,10 +5,7 @@
 import org.jobrunr.jobs.lambdas.IocJobLambdaFromStream;
 import org.jobrunr.jobs.lambdas.JobLambda;
 import org.jobrunr.jobs.lambdas.JobLambdaFromStream;
-<<<<<<< HEAD
 import org.jobrunr.scheduling.carbonaware.CarbonAwarePeriod;
-=======
->>>>>>> 511d8322
 
 import java.time.Duration;
 import java.time.Instant;
@@ -16,12 +13,9 @@
 import java.time.OffsetDateTime;
 import java.time.ZoneId;
 import java.time.ZonedDateTime;
-<<<<<<< HEAD
-=======
 import java.time.chrono.ChronoLocalDateTime;
 import java.time.chrono.ChronoZonedDateTime;
 import java.time.temporal.Temporal;
->>>>>>> 511d8322
 import java.util.UUID;
 import java.util.stream.Stream;
 
@@ -174,13 +168,8 @@
      *      BackgroundJob.schedule(Instant.now().plusHours(5), () -> service.doWork());
      * }</pre>
      *
-<<<<<<< HEAD
-     * @param localDateTime The moment in time at which the job will be enqueued. It will use the systemDefault ZoneId to transform it to a UTC Instant
-     * @param job           the lambda which defines the fire-and-forget job
-=======
      * @param scheduleAt The moment in time at which the job will be enqueued.
      * @param job        the lambda which defines the fire-and-forget job
->>>>>>> 511d8322
      * @return the id of the Job
      */
     public static JobId schedule(Temporal scheduleAt, JobLambda job) {
@@ -192,73 +181,6 @@
      * Creates a new fire-and-forget job based on the given lambda and schedules it to be enqueued at the given moment of time.
      * If a job with that id already exists, JobRunr will not save it again.
      *
-<<<<<<< HEAD
-     * @param id            the uuid with which to save the job
-     * @param localDateTime The moment in time at which the job will be enqueued. It will use the systemDefault ZoneId to transform it to a UTC Instant
-     * @param job           the lambda which defines the fire-and-forget job
-     * @return the id of the Job
-     */
-    public static JobId schedule(UUID id, LocalDateTime localDateTime, JobLambda job) {
-        verifyJobScheduler();
-        return jobScheduler.schedule(id, localDateTime, job);
-    }
-
-    /**
-     * Creates a new fire-and-forget job based on the given lambda and schedules it to be enqueued at the given moment of time. The IoC container will be used to resolve {@code MyService}.
-     * <h5>An example:</h5>
-     * <pre>{@code
-     *      BackgroundJob.<MyService>schedule(LocalDateTime.now().plusHours(5), x -> x.doWork());
-     * }</pre>
-     *
-     * @param localDateTime The moment in time at which the job will be enqueued. It will use the systemDefault ZoneId to transform it to a UTC Instant
-     * @param iocJob        the lambda which defines the fire-and-forget job
-     * @return the id of the Job
-     */
-    public static <S> JobId schedule(LocalDateTime localDateTime, IocJobLambda<S> iocJob) {
-        verifyJobScheduler();
-        return jobScheduler.schedule(localDateTime, iocJob);
-    }
-
-    /**
-     * Creates a new fire-and-forget job based on the given lambda and schedules it to be enqueued at the given moment of time. The IoC container will be used to resolve {@code MyService}.
-     * If a job with that id already exists, JobRunr will not save it again.
-     * <h5>An example:</h5>
-     * <pre>{@code
-     *      BackgroundJob.<MyService>schedule(id, LocalDateTime.now().plusHours(5), x -> x.doWork());
-     * }</pre>
-     *
-     * @param id            the uuid with which to save the job
-     * @param localDateTime The moment in time at which the job will be enqueued. It will use the systemDefault ZoneId to transform it to a UTC Instant
-     * @param iocJob        the lambda which defines the fire-and-forget job
-     * @return the id of the Job
-     */
-    public static <S> JobId schedule(UUID id, LocalDateTime localDateTime, IocJobLambda<S> iocJob) {
-        verifyJobScheduler();
-        return jobScheduler.schedule(id, localDateTime, iocJob);
-    }
-
-    /**
-     * Creates a new fire-and-forget job based on the given lambda and schedules it to be enqueued at the given moment of time.
-     * <h5>An example:</h5>
-     * <pre>{@code
-     *      MyService service = new MyService();
-     *      BackgroundJob.schedule(Instant.now().plusHours(5), () -> service.doWork());
-     * }</pre>
-     *
-     * @param instant The moment in time at which the job will be enqueued.
-     * @param job     the lambda which defines the fire-and-forget job
-     * @return the id of the Job
-     */
-    public static JobId schedule(Instant instant, JobLambda job) {
-        verifyJobScheduler();
-        return jobScheduler.schedule(instant, job);
-    }
-
-    /**
-     * Creates a new fire-and-forget job based on the given lambda and schedules it to be enqueued at the given moment of time.
-     * If a job with that id already exists, JobRunr will not save it again.
-     * <h5>An example:</h5>
-=======
      * <h5>Supported Temporal Types:</h5>
      * <ul>
      *     <li>{@link Instant}</li>
@@ -268,7 +190,6 @@
      * </ul>
      *
      * <h5>An Example with Instant:</h5>
->>>>>>> 511d8322
      * <pre>{@code
      *      MyService service = new MyService();
      *      BackgroundJob.schedule(id, Instant.now().plusHours(5), () -> service.doWork());
