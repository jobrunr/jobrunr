package org.jobrunr.utils.mapper.gson;

import com.google.gson.TypeAdapter;
import com.google.gson.stream.JsonReader;
import com.google.gson.stream.JsonToken;
import com.google.gson.stream.JsonWriter;
import org.jobrunr.utils.DurationUtils;

import java.io.IOException;
import java.math.BigDecimal;
import java.time.Duration;

public class DurationAdapter extends TypeAdapter<Duration> {
    @Override
    public void write(final JsonWriter jsonWriter, final Duration duration) throws IOException {
        if (duration == null) {
            jsonWriter.nullValue();
        } else {
            jsonWriter.value(DurationUtils.toBigDecimal(duration));
        }
    }

    @Override
    public Duration read(final JsonReader jsonReader) throws IOException {
<<<<<<< HEAD
        String durationAsString = jsonReader.nextString();
        if (durationAsString.startsWith("P")) {
            return Duration.parse(durationAsString);
        } else {
            final BigDecimal durationAsSecAndNanoSec = new BigDecimal(durationAsString);
            return Duration.ofSeconds(
                    durationAsSecAndNanoSec.longValue(),
                    durationAsSecAndNanoSec.remainder(BigDecimal.ONE).movePointRight(9).abs().longValue() // nanos = 9
            );
        }
=======
        if (jsonReader.peek() == JsonToken.NULL) {
            jsonReader.nextNull();
            return null;
        }

        final BigDecimal durationAsSecAndNanoSec = new BigDecimal(jsonReader.nextString());
        return DurationUtils.fromBigDecimal(durationAsSecAndNanoSec);
>>>>>>> 511d8322
    }
}<|MERGE_RESOLUTION|>--- conflicted
+++ resolved
@@ -22,25 +22,17 @@
 
     @Override
     public Duration read(final JsonReader jsonReader) throws IOException {
-<<<<<<< HEAD
+        if (jsonReader.peek() == JsonToken.NULL) {
+            jsonReader.nextNull();
+            return null;
+        }
+
         String durationAsString = jsonReader.nextString();
         if (durationAsString.startsWith("P")) {
             return Duration.parse(durationAsString);
         } else {
             final BigDecimal durationAsSecAndNanoSec = new BigDecimal(durationAsString);
-            return Duration.ofSeconds(
-                    durationAsSecAndNanoSec.longValue(),
-                    durationAsSecAndNanoSec.remainder(BigDecimal.ONE).movePointRight(9).abs().longValue() // nanos = 9
-            );
+            return DurationUtils.fromBigDecimal(durationAsSecAndNanoSec);
         }
-=======
-        if (jsonReader.peek() == JsonToken.NULL) {
-            jsonReader.nextNull();
-            return null;
-        }
-
-        final BigDecimal durationAsSecAndNanoSec = new BigDecimal(jsonReader.nextString());
-        return DurationUtils.fromBigDecimal(durationAsSecAndNanoSec);
->>>>>>> 511d8322
     }
 }