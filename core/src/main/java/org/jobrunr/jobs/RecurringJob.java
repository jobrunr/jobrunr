--- conflicted
+++ resolved
@@ -71,10 +71,6 @@
      * @return creates all jobs that must be scheduled
      */
     public List<Job> toScheduledJobs(Instant from, Instant upTo) {
-<<<<<<< HEAD
-=======
-        LoggerFactory.getLogger(RecurringJob.class).info("Creating scheduled jobs for recurring job {} between {} and {}", getId(), from, upTo);
->>>>>>> e08053d0
         List<Job> jobs = new ArrayList<>();
         Instant nextRun = getNextRun(from);
         while (nextRun.isBefore(upTo)) {
