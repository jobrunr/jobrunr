--- conflicted
+++ resolved
@@ -14,7 +14,6 @@
 import org.slf4j.Logger;
 import org.slf4j.LoggerFactory;
 
-import javax.swing.text.html.Option;
 import java.time.Instant;
 import java.time.temporal.ChronoUnit;
 import java.util.List;
@@ -51,11 +50,8 @@
         this.jobFilters = backgroundJobServer.getJobFilters();
         this.workDistributionStrategy = new BasicWorkDistributionStrategy(backgroundJobServer, this);
         this.currentlyProcessedJobs = new CopyOnWriteArrayList<>();
-<<<<<<< HEAD
         this.reentrantLock = new ReentrantLock();
-=======
         this.exceptionCount = new AtomicInteger();
->>>>>>> fc74a151
     }
 
     @Override
@@ -74,24 +70,17 @@
 
                 updateJobsThatAreBeingProcessed();
                 checkForEnqueuedJobs();
+            } else {
+                updateJobsThatAreBeingProcessed();
             }
         } catch (Exception e) {
-            if (exceptionCount.incrementAndGet() < 5) {
+            if (exceptionCount.getAndIncrement() < 5) {
                 LOGGER.warn(JobRunrException.SHOULD_NOT_HAPPEN_MESSAGE + " - Processing will continue.", e);
             } else {
                 LOGGER.error("FATAL - JobRunr encountered too many processing exceptions. Shutting down.", shouldNotHappenException(e));
                 backgroundJobServer.stop();
             }
-<<<<<<< HEAD
-
-            updateJobsThatAreBeingProcessed();
-            checkForEnqueuedJobs();
-        } else {
-            updateJobsThatAreBeingProcessed();
-=======
->>>>>>> fc74a151
-        }
-
+        }
     }
 
     public void stop() {
@@ -139,7 +128,7 @@
     }
 
     private void checkForSucceededJobsThanCanGoToDeletedState() {
-        LOGGER.debug("Looking for succeeded jobs that can be deleted... ");
+        LOGGER.debug("Looking for succeeded jobs that can go to the deleted state... ");
         AtomicInteger succeededJobsCounter = new AtomicInteger();
 
         final Instant updatedBefore = now().minus(36, ChronoUnit.HOURS);
@@ -155,12 +144,12 @@
     }
 
     private void checkForJobsThatCanBeDeleted() {
-        LOGGER.debug("Looking for succeeded jobs that can be deleted... ");
+        LOGGER.debug("Looking for deleted jobs that can be deleted permanently... ");
         storageProvider.deleteJobs(StateName.DELETED, now().minus(72, ChronoUnit.HOURS));
     }
 
     private void updateJobsThatAreBeingProcessed() {
-        LOGGER.warn("Updating currently processed jobs... ");
+        LOGGER.debug("Updating currently processed jobs... ");
         processJobList(currentlyProcessedJobs, Job::updateProcessing);
     }
 
@@ -218,7 +207,7 @@
                 storageProvider.save(jobs);
                 jobFilters.runOnStateAppliedFilters(jobs);
             } catch (ConcurrentJobModificationException e) {
-                if(exceptionHandler.isPresent()) {
+                if (exceptionHandler.isPresent()) {
                     exceptionHandler.get().handle(e, jobs);
                 } else {
                     throw e;
@@ -238,7 +227,7 @@
 
     public void stopProcessing(Job job) {
         currentlyProcessedJobs.remove(job);
-        if(workDistributionStrategy.canOnboardNewWork()) notifyQueueEmpty();
+        if (workDistributionStrategy.canOnboardNewWork()) notifyQueueEmpty();
     }
 
     public int getWorkQueueSize() {
