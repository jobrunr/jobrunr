package org.jobrunr.server.tasks.zookeeper;

import org.jobrunr.jobs.Job;
import org.jobrunr.jobs.RecurringJob;
import org.jobrunr.jobs.states.SchedulableState;
import org.jobrunr.server.BackgroundJobServer;
import org.jobrunr.storage.RecurringJobsResult;

import java.time.Duration;
import java.time.Instant;
import java.util.HashMap;
import java.util.List;
import java.util.Map;

import static java.util.Collections.emptyList;
import static org.jobrunr.jobs.states.StateName.AWAITING;
import static org.jobrunr.jobs.states.StateName.ENQUEUED;
import static org.jobrunr.jobs.states.StateName.PROCESSING;
import static org.jobrunr.jobs.states.StateName.SCHEDULED;
import static org.jobrunr.utils.CollectionUtils.findLast;

public class ProcessRecurringJobsTask extends AbstractJobZooKeeperTask {

    private final Map<String, Instant> recurringJobRuns;
    private RecurringJobsResult recurringJobs;

    public ProcessRecurringJobsTask(BackgroundJobServer backgroundJobServer) {
        super(backgroundJobServer);
        this.recurringJobRuns = new HashMap<>();
        this.recurringJobs = new RecurringJobsResult();
    }

    @Override
    protected void runTask() {
        LOGGER.trace("Looking for recurring jobs... ");

        Instant from = runStartTime();
        Instant upUntil = runStartTime().plus(backgroundJobServerConfiguration().getPollInterval());
        List<RecurringJob> recurringJobs = getRecurringJobs();
        convertAndProcessManyJobs(recurringJobs,
                recurringJob -> toScheduledJobs(recurringJob, from, upUntil),
                totalAmountOfJobs -> LOGGER.debug("Found {} jobs to schedule from {} recurring jobs", totalAmountOfJobs, recurringJobs.size()));
    }

    private List<RecurringJob> getRecurringJobs() {
        if (storageProvider.recurringJobsUpdated(recurringJobs.getLastModifiedHash())) {
            this.recurringJobs = storageProvider.getRecurringJobs();
        }
        return this.recurringJobs;
    }

    List<Job> toScheduledJobs(RecurringJob recurringJob, Instant from, Instant upUntil) {
        List<Job> jobsToSchedule = createJobsToSchedule(recurringJob, from, upUntil);
        if (jobsToSchedule.isEmpty()) {
            LOGGER.trace("Recurring job '{}' resulted in 0 scheduled job.", recurringJob.getJobName());
<<<<<<< HEAD
        } else if (jobsToSchedule.size() > 1) {
            LOGGER.info("Recurring job '{}' resulted in {} scheduled jobs in time range {} - {} ({}). This means either its schedule is smaller than the pollInterval, your server was down or a long GC happened and JobRunr is catching up.", recurringJob.getJobName(), jobsToSchedule.size(), from, upUntil, Duration.between(from, upUntil));
        } else if (isAlreadyInOneOfTheScheduledStates(recurringJob)) {
            LOGGER.info("Recurring job '{}' resulted in {} scheduled jobs in time range {} - {} ({}) but it is already either AWAITING/SCHEDULED/ENQUEUED or PROCESSING and taking longer than given CronExpression or Interval. Run will be skipped.", recurringJob.getJobName(), jobsToSchedule.size(), from, upUntil, Duration.between(from, upUntil));
=======
            return emptyList();
        }

        Instant scheduledAtOfLastJobToSchedule = getScheduledAtOfLastScheduledJob(jobsToSchedule);
        Instant scheduledAtOfLatestJobInStorageProvider = getLatestScheduledAtOfJobsInStorageProvider(recurringJob);

        if (hasJobInQueueOrProcessing(scheduledAtOfLatestJobInStorageProvider)) {
            if (recurringJobIsTakingTooLong(upUntil, scheduledAtOfLastJobToSchedule)) {
                LOGGER.info("Recurring job '{}' resulted in {} scheduled jobs in time range {} - {} ({}) but it is already SCHEDULED, ENQUEUED or PROCESSING. Run will be skipped as job is taking longer than given CronExpression or Interval.", recurringJob.getJobName(), jobsToSchedule.size(), from, upUntil, Duration.between(from, upUntil));
            }
>>>>>>> f51ab76a
            jobsToSchedule.clear();
            scheduledAtOfLastJobToSchedule = recurringJobIsTakingTooLong(scheduledAtOfLatestJobInStorageProvider, upUntil) ? scheduledAtOfLatestJobInStorageProvider : upUntil;
        }

        if (jobsToSchedule.size() > 1) {
            LOGGER.info("Recurring job '{}' resulted in {} scheduled jobs in time range {} - {} ({}). This means either its schedule is smaller than the pollInterval, your server was down or a long GC happened and JobRunr is catching up.", recurringJob.getJobName(), jobsToSchedule.size(), from, upUntil, Duration.between(from, upUntil));
        } else if (jobsToSchedule.size() == 1) {
            LOGGER.debug("Recurring job '{}' resulted in 1 scheduled job.", recurringJob.getJobName());
        }
        registerRecurringJobRun(recurringJob, scheduledAtOfLastJobToSchedule);
        return jobsToSchedule;
    }

    private List<Job> createJobsToSchedule(RecurringJob recurringJob, Instant runStartTime, Instant upUntil) {
        Instant lastRun = recurringJobRuns.getOrDefault(recurringJob.getId(), runStartTime);
        if (lastRun.isAfter(runStartTime)) return emptyList(); // already scheduled ahead of time
        return recurringJob.toScheduledJobs(lastRun, upUntil);
    }

<<<<<<< HEAD
    private boolean isAlreadyInOneOfTheScheduledStates(RecurringJob recurringJob) {
        return storageProvider.recurringJobExists(recurringJob.getId(), AWAITING, SCHEDULED, ENQUEUED, PROCESSING);
    }

    private void registerRecurringJobRun(RecurringJob recurringJob, Instant upUntil, List<Job> scheduledJobs) {
        Instant instant = findLast(scheduledJobs).map(x -> ((SchedulableState) x.getJobState()).getScheduledAt()).orElse(upUntil);
=======
    private boolean hasJobInQueueOrProcessing(Instant latestScheduledAt) {
        return latestScheduledAt != null;
    }

    private static boolean recurringJobIsTakingTooLong(Instant upUntil, Instant scheduledAtOfLastJobToSchedule) {
        return scheduledAtOfLastJobToSchedule.isBefore(upUntil);
    }

    private Instant getLatestScheduledAtOfJobsInStorageProvider(RecurringJob recurringJob) {
        List<Instant> scheduledInstants = storageProvider.getRecurringJobScheduledInstants(recurringJob.getId(), SCHEDULED, ENQUEUED, PROCESSING);
        return scheduledInstants.stream().max(Instant::compareTo).orElse(null);
    }

    private void registerRecurringJobRun(RecurringJob recurringJob, Instant instant) {
>>>>>>> f51ab76a
        recurringJobRuns.put(recurringJob.getId(), instant);
    }

    private Instant getScheduledAtOfLastScheduledJob(List<Job> jobsToSchedule) {
        return findLast(jobsToSchedule)
                .map(x -> ((ScheduledState) x.getJobState()).getScheduledAt())
                .orElseThrow(() -> new IllegalArgumentException("jobsToSchedule must not be empty."));
    }
}<|MERGE_RESOLUTION|>--- conflicted
+++ resolved
@@ -2,7 +2,7 @@
 
 import org.jobrunr.jobs.Job;
 import org.jobrunr.jobs.RecurringJob;
-import org.jobrunr.jobs.states.SchedulableState;
+import org.jobrunr.jobs.states.ScheduledState;
 import org.jobrunr.server.BackgroundJobServer;
 import org.jobrunr.storage.RecurringJobsResult;
 
@@ -13,7 +13,6 @@
 import java.util.Map;
 
 import static java.util.Collections.emptyList;
-import static org.jobrunr.jobs.states.StateName.AWAITING;
 import static org.jobrunr.jobs.states.StateName.ENQUEUED;
 import static org.jobrunr.jobs.states.StateName.PROCESSING;
 import static org.jobrunr.jobs.states.StateName.SCHEDULED;
@@ -53,12 +52,6 @@
         List<Job> jobsToSchedule = createJobsToSchedule(recurringJob, from, upUntil);
         if (jobsToSchedule.isEmpty()) {
             LOGGER.trace("Recurring job '{}' resulted in 0 scheduled job.", recurringJob.getJobName());
-<<<<<<< HEAD
-        } else if (jobsToSchedule.size() > 1) {
-            LOGGER.info("Recurring job '{}' resulted in {} scheduled jobs in time range {} - {} ({}). This means either its schedule is smaller than the pollInterval, your server was down or a long GC happened and JobRunr is catching up.", recurringJob.getJobName(), jobsToSchedule.size(), from, upUntil, Duration.between(from, upUntil));
-        } else if (isAlreadyInOneOfTheScheduledStates(recurringJob)) {
-            LOGGER.info("Recurring job '{}' resulted in {} scheduled jobs in time range {} - {} ({}) but it is already either AWAITING/SCHEDULED/ENQUEUED or PROCESSING and taking longer than given CronExpression or Interval. Run will be skipped.", recurringJob.getJobName(), jobsToSchedule.size(), from, upUntil, Duration.between(from, upUntil));
-=======
             return emptyList();
         }
 
@@ -69,7 +62,6 @@
             if (recurringJobIsTakingTooLong(upUntil, scheduledAtOfLastJobToSchedule)) {
                 LOGGER.info("Recurring job '{}' resulted in {} scheduled jobs in time range {} - {} ({}) but it is already SCHEDULED, ENQUEUED or PROCESSING. Run will be skipped as job is taking longer than given CronExpression or Interval.", recurringJob.getJobName(), jobsToSchedule.size(), from, upUntil, Duration.between(from, upUntil));
             }
->>>>>>> f51ab76a
             jobsToSchedule.clear();
             scheduledAtOfLastJobToSchedule = recurringJobIsTakingTooLong(scheduledAtOfLatestJobInStorageProvider, upUntil) ? scheduledAtOfLatestJobInStorageProvider : upUntil;
         }
@@ -89,14 +81,6 @@
         return recurringJob.toScheduledJobs(lastRun, upUntil);
     }
 
-<<<<<<< HEAD
-    private boolean isAlreadyInOneOfTheScheduledStates(RecurringJob recurringJob) {
-        return storageProvider.recurringJobExists(recurringJob.getId(), AWAITING, SCHEDULED, ENQUEUED, PROCESSING);
-    }
-
-    private void registerRecurringJobRun(RecurringJob recurringJob, Instant upUntil, List<Job> scheduledJobs) {
-        Instant instant = findLast(scheduledJobs).map(x -> ((SchedulableState) x.getJobState()).getScheduledAt()).orElse(upUntil);
-=======
     private boolean hasJobInQueueOrProcessing(Instant latestScheduledAt) {
         return latestScheduledAt != null;
     }
@@ -111,7 +95,6 @@
     }
 
     private void registerRecurringJobRun(RecurringJob recurringJob, Instant instant) {
->>>>>>> f51ab76a
         recurringJobRuns.put(recurringJob.getId(), instant);
     }
 
