package org.jobrunr.server.tasks.startup;

import org.jobrunr.jobs.RecurringJob;
import org.jobrunr.jobs.states.StateName;
import org.jobrunr.server.BackgroundJobServer;
import org.jobrunr.storage.StorageProvider;
import org.slf4j.Logger;
import org.slf4j.LoggerFactory;

import java.util.HashSet;
import java.util.Set;
import java.util.stream.Collectors;

import static java.util.stream.Collectors.toSet;
import static org.jobrunr.JobRunrException.shouldNotHappenException;
import static org.jobrunr.jobs.RecurringJob.CreatedBy.ANNOTATION;
import static org.jobrunr.utils.CollectionUtils.asSet;
import static org.jobrunr.utils.JobUtils.getRecurringAnnotation;
import static org.jobrunr.utils.JobUtils.jobExists;
import static org.jobrunr.utils.OptionalUtils.isNotPresent;

public class CheckIfAllJobsExistTask implements Runnable {

    private static final Logger LOGGER = LoggerFactory.getLogger(BackgroundJobServer.class);

    private final StorageProvider storageProvider;

    public CheckIfAllJobsExistTask(BackgroundJobServer backgroundJobServer) {
        storageProvider = backgroundJobServer.getStorageProvider();
    }

    @Override
    public void run() {
        try {
            final Set<String> distinctRecurringJobSignatures = getDistinctRecurringJobSignaturesThatDoNotExistAnymore();
            final Set<String> distinctScheduledJobSignatures = getDistinctScheduledJobSignaturesThatDoNotExistAnymore();

            Set<String> jobsThatCannotBeFound = asSet(distinctRecurringJobSignatures, distinctScheduledJobSignatures);

            if (!distinctRecurringJobSignatures.isEmpty() || !distinctScheduledJobSignatures.isEmpty()) {
                String jobStateThatIsNotFound = jobTypeNotFoundLabel(distinctRecurringJobSignatures, distinctScheduledJobSignatures);
                LOGGER.warn("JobRunr found {} jobs that do not exist anymore in your code. These jobs will fail with a JobNotFoundException (due to a ClassNotFoundException or a MethodNotFoundException)." +
                                "\n\tBelow you can find the method signatures of the jobs that cannot be found anymore: {}",
                        jobStateThatIsNotFound,
                        jobsThatCannotBeFound.stream().map(sign -> "\n\t" + sign + ",").collect(Collectors.joining())
                );
            }
        } catch (Exception e) {
            LOGGER.error("Unexpected exception running `CheckIfAllJobsExistTask`", shouldNotHappenException(e));
        }
    }

    private Set<String> getDistinctRecurringJobSignaturesThatDoNotExistAnymore() {
<<<<<<< HEAD
        Set<String> unexistingRecurringJobSignatures = new HashSet<>();
        for (RecurringJob recurringJob : storageProvider.getRecurringJobs()) {
            if (!jobExists(recurringJob.getJobSignature())) {
                if (ANNOTATION.equals(recurringJob.getCreatedBy())) {
                    storageProvider.deleteRecurringJob(recurringJob.getId());
                    LOGGER.info("Deleting recurring job {} ({}) as it was created by the @Recurring annotation but does not exist anymore", recurringJob.getId(), recurringJob.getJobSignature());
                } else {
                    unexistingRecurringJobSignatures.add(recurringJob.getJobSignature());
                }
            }
        }
        return unexistingRecurringJobSignatures;
=======
        Set<String> missingRecurringJobSignatures = new HashSet<>();
        for (RecurringJob recurringJob : storageProvider.getRecurringJobs()) {
            if (ANNOTATION.equals(recurringJob.getCreatedBy())) {
                if (!jobExists(recurringJob.getJobSignature())) {
                    storageProvider.deleteRecurringJob(recurringJob.getId());
                    LOGGER.info("Deleting recurring job {} ({}) as it was created by the @Recurring annotation but does not exist anymore", recurringJob.getId(), recurringJob.getJobSignature());
                } else if (isNotPresent(getRecurringAnnotation(recurringJob.getJobDetails()))) {
                    storageProvider.deleteRecurringJob(recurringJob.getId());
                    LOGGER.info("Deleting recurring job {} ({}) as it was created by the @Recurring annotation but is not annotated by the  @Recurring annotation anymore", recurringJob.getId(), recurringJob.getJobSignature());
                }
            } else if (!jobExists(recurringJob.getJobSignature())) {
                missingRecurringJobSignatures.add(recurringJob.getJobSignature());
            }
        }
        return missingRecurringJobSignatures;
>>>>>>> b01859f0
    }

    private Set<String> getDistinctScheduledJobSignaturesThatDoNotExistAnymore() {
        return storageProvider.getDistinctJobSignatures(StateName.SCHEDULED).stream()
                .filter(jobSignature -> !jobExists(jobSignature))
                .collect(toSet());
    }

    private String jobTypeNotFoundLabel(Set<String> distinctRecurringJobSignaturesThatDoNotExistAnymoreAfterCleanup, Set<String> distinctScheduledJobSignaturesThatDoNotExistAnymoreAfterCleanup) {
        String jobStateThatIsNotFound = "";
        if (!distinctRecurringJobSignaturesThatDoNotExistAnymoreAfterCleanup.isEmpty()) {
            jobStateThatIsNotFound += "RECURRING";
        }
        if (!distinctRecurringJobSignaturesThatDoNotExistAnymoreAfterCleanup.isEmpty() && !distinctScheduledJobSignaturesThatDoNotExistAnymoreAfterCleanup.isEmpty()) {
            jobStateThatIsNotFound += " AND ";
        }
        if (!distinctScheduledJobSignaturesThatDoNotExistAnymoreAfterCleanup.isEmpty()) {
            jobStateThatIsNotFound += "SCHEDULED";
        }
        return jobStateThatIsNotFound;
    }
}<|MERGE_RESOLUTION|>--- conflicted
+++ resolved
@@ -51,20 +51,6 @@
     }
 
     private Set<String> getDistinctRecurringJobSignaturesThatDoNotExistAnymore() {
-<<<<<<< HEAD
-        Set<String> unexistingRecurringJobSignatures = new HashSet<>();
-        for (RecurringJob recurringJob : storageProvider.getRecurringJobs()) {
-            if (!jobExists(recurringJob.getJobSignature())) {
-                if (ANNOTATION.equals(recurringJob.getCreatedBy())) {
-                    storageProvider.deleteRecurringJob(recurringJob.getId());
-                    LOGGER.info("Deleting recurring job {} ({}) as it was created by the @Recurring annotation but does not exist anymore", recurringJob.getId(), recurringJob.getJobSignature());
-                } else {
-                    unexistingRecurringJobSignatures.add(recurringJob.getJobSignature());
-                }
-            }
-        }
-        return unexistingRecurringJobSignatures;
-=======
         Set<String> missingRecurringJobSignatures = new HashSet<>();
         for (RecurringJob recurringJob : storageProvider.getRecurringJobs()) {
             if (ANNOTATION.equals(recurringJob.getCreatedBy())) {
@@ -80,7 +66,6 @@
             }
         }
         return missingRecurringJobSignatures;
->>>>>>> b01859f0
     }
 
     private Set<String> getDistinctScheduledJobSignaturesThatDoNotExistAnymore() {
