--- conflicted
+++ resolved
@@ -11,24 +11,14 @@
 import java.lang.reflect.Method;
 import java.time.Duration;
 import java.time.Instant;
-<<<<<<< HEAD
-=======
 import java.time.temporal.ChronoUnit;
 import java.util.ArrayList;
 import java.util.List;
->>>>>>> b0eea8be
 import java.util.UUID;
 
 import static java.time.temporal.ChronoUnit.MICROS;
 import static org.bson.internal.UuidHelper.decodeBinaryToUuid;
 import static org.jobrunr.JobRunrException.shouldNotHappenException;
-<<<<<<< HEAD
-=======
-import static org.jobrunr.storage.StorageProviderUtils.Jobs.FIELD_CREATED_AT;
-import static org.jobrunr.storage.StorageProviderUtils.Jobs.FIELD_SCHEDULED_AT;
-import static org.jobrunr.storage.StorageProviderUtils.Jobs.FIELD_UPDATED_AT;
-import static org.jobrunr.utils.CollectionUtils.asSet;
->>>>>>> b0eea8be
 
 public class MongoUtils {
 
@@ -81,13 +71,6 @@
         if (micros == null) {
             return null;
         }
-        return Instant.ofEpochSecond(micros / 1_000_000, (micros % 1_000_000) * 1_000);
-    }
-
-    public static Instant fromMicroseconds(Long micros) {
-        if (micros == null) {
-            return null;
-        }
         return Instant.EPOCH.plus(Duration.of(micros, ChronoUnit.MICROS));
     }
 }