package org.jobrunr.storage.nosql.mongo.mapper;

import com.mongodb.client.model.Filters;
import com.mongodb.client.model.UpdateOneModel;
import com.mongodb.client.model.UpdateOptions;
import org.bson.Document;
import org.bson.conversions.Bson;
import org.jobrunr.jobs.Job;
import org.jobrunr.jobs.RecurringJob;
import org.jobrunr.jobs.mappers.JobMapper;
import org.jobrunr.jobs.states.CarbonAwareAwaitingState;
import org.jobrunr.jobs.states.ScheduledState;
import org.jobrunr.storage.StorageProviderUtils.Jobs;
import org.jobrunr.storage.StorageProviderUtils.RecurringJobs;

<<<<<<< HEAD
import java.time.Instant;
=======
>>>>>>> b0eea8be
import java.util.List;
import java.util.UUID;

import static java.time.temporal.ChronoUnit.MICROS;
import static org.jobrunr.storage.nosql.mongo.MongoDBStorageProvider.toMongoId;
import static org.jobrunr.storage.nosql.mongo.MongoUtils.toMicroSeconds;

public class JobDocumentMapper {
    private final JobMapper jobMapper;

    public JobDocumentMapper(JobMapper jobMapper) {
        this.jobMapper = jobMapper;
    }

    public Document toInsertDocument(Job job) {
        final Document document = new Document();
        document.put(toMongoId(Jobs.FIELD_ID), job.getId());
        document.put(Jobs.FIELD_VERSION, job.getVersion());
        document.put(Jobs.FIELD_JOB_AS_JSON, jobMapper.serializeJob(job));
        document.put(Jobs.FIELD_JOB_SIGNATURE, job.getJobSignature());
        document.put(Jobs.FIELD_STATE, job.getState().name());
        document.put(Jobs.FIELD_CREATED_AT, toMicroSeconds(job.getCreatedAt()));
        document.put(Jobs.FIELD_UPDATED_AT, toMicroSeconds(job.getUpdatedAt()));
        if (job.getJobState() instanceof ScheduledState) {
            document.put(Jobs.FIELD_SCHEDULED_AT, toMicroSeconds(job.<ScheduledState>getJobState().getScheduledAt()));
        } else if (job.getJobState() instanceof CarbonAwareAwaitingState) {
            document.put(Jobs.FIELD_DEADLINE, toMicroSeconds(job.<CarbonAwareAwaitingState>getJobState().getTo()));
        }
        job.getRecurringJobId().ifPresent(recurringJobId -> document.put(Jobs.FIELD_RECURRING_JOB_ID, recurringJobId));
        return document;
    }

    public Document toUpdateDocument(Job job) {
        final Document document = new Document();
        document.put(Jobs.FIELD_VERSION, job.getVersion());
        document.put(Jobs.FIELD_JOB_AS_JSON, jobMapper.serializeJob(job));
        document.put(Jobs.FIELD_STATE, job.getState().name());
        document.put(Jobs.FIELD_UPDATED_AT, toMicroSeconds(job.getUpdatedAt()));
        if (job.getJobState() instanceof ScheduledState) {
            document.put(Jobs.FIELD_SCHEDULED_AT, toMicroSeconds(job.<ScheduledState>getJobState().getScheduledAt()));
        } else if (job.getJobState() instanceof CarbonAwareAwaitingState) {
            document.put(Jobs.FIELD_DEADLINE, toMicroSeconds(job.<CarbonAwareAwaitingState>getJobState().getTo()));
        }
        job.getRecurringJobId().ifPresent(recurringJobId -> document.put(Jobs.FIELD_RECURRING_JOB_ID, recurringJobId));
        return new Document("$set", document);
    }

    public UpdateOneModel<Document> toUpdateOneModel(Job job) {
        Document filterDocument = new Document();
        filterDocument.append(toMongoId(Jobs.FIELD_ID), job.getId());
        filterDocument.append(Jobs.FIELD_VERSION, (job.getVersion() - 1));

        //Update doc
        Document updateDocument = toUpdateDocument(job);

        //Update option
        UpdateOptions updateOptions = new UpdateOptions();
        updateOptions.upsert(false); //if true, will create a new doc in case of unmatched find

        return new UpdateOneModel<>(filterDocument, updateDocument, updateOptions);
    }

    public Job toJob(Document document) {
        return jobMapper.deserializeJob(document.get(Jobs.FIELD_JOB_AS_JSON).toString());
    }

    public Document toInsertDocument(RecurringJob recurringJob) {
        final Document document = new Document();
        document.put(toMongoId(RecurringJobs.FIELD_ID), recurringJob.getId());
        document.put(RecurringJobs.FIELD_VERSION, recurringJob.getVersion());
        document.put(RecurringJobs.FIELD_JOB_AS_JSON, jobMapper.serializeRecurringJob(recurringJob));
        document.put(RecurringJobs.FIELD_CREATED_AT, recurringJob.getCreatedAt().toEpochMilli());
        return document;
    }

    public Bson byId(List<UUID> ids) {
        return Filters.in(toMongoId(Jobs.FIELD_ID), ids);
    }

    public RecurringJob toRecurringJob(Document document) {
        return jobMapper.deserializeRecurringJob(document.get(RecurringJobs.FIELD_JOB_AS_JSON).toString());
    }
<<<<<<< HEAD

    private long toMicroSeconds(Instant instant) {
        return MICROS.between(Instant.EPOCH, instant);
    }
=======
>>>>>>> b0eea8be
}<|MERGE_RESOLUTION|>--- conflicted
+++ resolved
@@ -13,10 +13,7 @@
 import org.jobrunr.storage.StorageProviderUtils.Jobs;
 import org.jobrunr.storage.StorageProviderUtils.RecurringJobs;
 
-<<<<<<< HEAD
 import java.time.Instant;
-=======
->>>>>>> b0eea8be
 import java.util.List;
 import java.util.UUID;
 
@@ -99,11 +96,4 @@
     public RecurringJob toRecurringJob(Document document) {
         return jobMapper.deserializeRecurringJob(document.get(RecurringJobs.FIELD_JOB_AS_JSON).toString());
     }
-<<<<<<< HEAD
-
-    private long toMicroSeconds(Instant instant) {
-        return MICROS.between(Instant.EPOCH, instant);
-    }
-=======
->>>>>>> b0eea8be
 }