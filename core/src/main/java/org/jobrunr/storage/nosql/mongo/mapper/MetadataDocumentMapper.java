--- conflicted
+++ resolved
@@ -31,13 +31,8 @@
         return new Document("$set", document);
     }
 
-<<<<<<< HEAD
-    public JobRunrMetadata toJobRunrMetadata(Document document) {
+    public @Nullable JobRunrMetadata toJobRunrMetadata(@Nullable Document document) {
         if (document == null) return null;
-=======
-    public @Nullable JobRunrMetadata toJobRunrMetadata(@Nullable Document document) {
-        if(document == null) return null;
->>>>>>> c660deb5
 
         return new JobRunrMetadata(
                 document.getString(Metadata.FIELD_NAME),
