package org.jobrunr.storage.sql.h2;

import org.jobrunr.storage.sql.common.db.AnsiDialect;

import java.sql.PreparedStatement;
import java.sql.SQLException;
import java.time.Instant;

import static java.time.temporal.ChronoUnit.MICROS;

public class H2Dialect extends AnsiDialect {

    @Override
    public String escape(String toEscape) {
        return toEscape.replaceAll("(?<=[.\\s])value(?!\\S)", "`value`");
    }

    @Override
    public void setTimestamp(PreparedStatement ps, int i, String paramName, Instant instant) throws SQLException {
        // why: https://github.com/h2database/h2database/issues/3935
<<<<<<< HEAD
        Instant roundedInstant = instant.plusNanos(500).truncatedTo(MICROS);
        super.setTimestamp(ps, i, roundedInstant);
=======
        Instant roundedInstant = instant.plusNanos(500).truncatedTo(ChronoUnit.MICROS);
        super.setTimestamp(ps, i, paramName, roundedInstant);
>>>>>>> 511d8322
    }
}<|MERGE_RESOLUTION|>--- conflicted
+++ resolved
@@ -5,8 +5,7 @@
 import java.sql.PreparedStatement;
 import java.sql.SQLException;
 import java.time.Instant;
-
-import static java.time.temporal.ChronoUnit.MICROS;
+import java.time.temporal.ChronoUnit;
 
 public class H2Dialect extends AnsiDialect {
 
@@ -18,12 +17,7 @@
     @Override
     public void setTimestamp(PreparedStatement ps, int i, String paramName, Instant instant) throws SQLException {
         // why: https://github.com/h2database/h2database/issues/3935
-<<<<<<< HEAD
-        Instant roundedInstant = instant.plusNanos(500).truncatedTo(MICROS);
-        super.setTimestamp(ps, i, roundedInstant);
-=======
         Instant roundedInstant = instant.plusNanos(500).truncatedTo(ChronoUnit.MICROS);
         super.setTimestamp(ps, i, paramName, roundedInstant);
->>>>>>> 511d8322
     }
 }