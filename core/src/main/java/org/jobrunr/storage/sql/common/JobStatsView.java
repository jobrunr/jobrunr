package org.jobrunr.storage.sql.common;

import org.jobrunr.storage.JobStats;
import org.jobrunr.storage.StorageProviderUtils;
import org.jobrunr.storage.sql.common.db.Dialect;
import org.jobrunr.storage.sql.common.db.Sql;
import org.jobrunr.storage.sql.common.db.SqlResultSet;

import java.sql.Connection;
import java.time.Instant;

public class JobStatsView extends Sql<JobStats> {

    public JobStatsView(Connection connection, Dialect dialect, String tablePrefix) {
        this
                .using(connection, dialect, tablePrefix, "jobrunr_jobs_stats");
    }

    public JobStats getJobStats() {
        Instant instant = Instant.now();
        return this
                .select("* from jobrunr_jobs_stats")
                .map(resultSet -> toJobStats(resultSet, instant))
                .findFirst()
                .orElse(JobStats.empty()); //why: because oracle returns nothing
    }

    private JobStats toJobStats(SqlResultSet resultSet, Instant instant) {
        return new JobStats(
                instant,
<<<<<<< HEAD
                resultSet.asLong("total"),
                resultSet.asLong("awaiting"),
                resultSet.asLong("scheduled"),
                resultSet.asLong("enqueued"),
                resultSet.asLong("processing"),
                resultSet.asLong("failed"),
                resultSet.asLong("succeeded"),
                resultSet.asLong("allTimeSucceeded"),
                resultSet.asLong("deleted"),
                resultSet.asInt("nbrOfRecurringJobs"),
                resultSet.asInt("nbrOfBackgroundJobServers")
=======
                resultSet.asLong(StorageProviderUtils.JobStats.FIELD_TOTAL),
                resultSet.asLong(StorageProviderUtils.JobStats.FIELD_SCHEDULED),
                resultSet.asLong(StorageProviderUtils.JobStats.FIELD_ENQUEUED),
                resultSet.asLong(StorageProviderUtils.JobStats.FIELD_PROCESSING),
                resultSet.asLong(StorageProviderUtils.JobStats.FIELD_FAILED),
                resultSet.asLong(StorageProviderUtils.JobStats.FIELD_SUCCEEDED),
                resultSet.asLong(StorageProviderUtils.JobStats.FIELD_ALL_TIME_SUCCEEDED),
                resultSet.asLong(StorageProviderUtils.JobStats.FIELD_DELETED),
                resultSet.asInt(StorageProviderUtils.JobStats.FIELD_NUMBER_OF_RECURRING_JOBS),
                resultSet.asInt(StorageProviderUtils.JobStats.FIELD_NUMBER_OF_BACKGROUND_JOB_SERVERS)
>>>>>>> b0eea8be
        );
    }
}<|MERGE_RESOLUTION|>--- conflicted
+++ resolved
@@ -28,20 +28,8 @@
     private JobStats toJobStats(SqlResultSet resultSet, Instant instant) {
         return new JobStats(
                 instant,
-<<<<<<< HEAD
-                resultSet.asLong("total"),
-                resultSet.asLong("awaiting"),
-                resultSet.asLong("scheduled"),
-                resultSet.asLong("enqueued"),
-                resultSet.asLong("processing"),
-                resultSet.asLong("failed"),
-                resultSet.asLong("succeeded"),
-                resultSet.asLong("allTimeSucceeded"),
-                resultSet.asLong("deleted"),
-                resultSet.asInt("nbrOfRecurringJobs"),
-                resultSet.asInt("nbrOfBackgroundJobServers")
-=======
                 resultSet.asLong(StorageProviderUtils.JobStats.FIELD_TOTAL),
+                resultSet.asLong(StorageProviderUtils.JobStats.FIELD_AWAITING),
                 resultSet.asLong(StorageProviderUtils.JobStats.FIELD_SCHEDULED),
                 resultSet.asLong(StorageProviderUtils.JobStats.FIELD_ENQUEUED),
                 resultSet.asLong(StorageProviderUtils.JobStats.FIELD_PROCESSING),
@@ -51,7 +39,6 @@
                 resultSet.asLong(StorageProviderUtils.JobStats.FIELD_DELETED),
                 resultSet.asInt(StorageProviderUtils.JobStats.FIELD_NUMBER_OF_RECURRING_JOBS),
                 resultSet.asInt(StorageProviderUtils.JobStats.FIELD_NUMBER_OF_BACKGROUND_JOB_SERVERS)
->>>>>>> b0eea8be
         );
     }
 }