--- conflicted
+++ resolved
@@ -339,18 +339,6 @@
     }
 
     @Override
-<<<<<<< HEAD
-    public long countRecurringJobInstances(String recurringJobId, StateName... states) {
-        try (final Connection conn = dataSource.getConnection()) {
-            return jobTable(conn).countRecurringJobInstances(recurringJobId, states);
-        } catch (SQLException e) {
-            throw new StorageException(e);
-        }
-    }
-
-    @Override
-=======
->>>>>>> b0eea8be
     public Map<String, Instant> getRecurringJobsLatestScheduledRun() {
         try (final Connection conn = dataSource.getConnection()) {
             return jobTable(conn).getRecurringJobsLatestScheduledRun();
