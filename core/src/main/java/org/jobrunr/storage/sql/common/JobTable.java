--- conflicted
+++ resolved
@@ -59,12 +59,8 @@
                 .with(FIELD_JOB_AS_JSON, jobMapper::serializeJob)
                 .with(FIELD_JOB_SIGNATURE, JobUtils::getJobSignature)
                 .with(FIELD_SCHEDULED_AT, job -> job.getLastJobStateOfType(ScheduledState.class).map(ScheduledState::getScheduledAt).orElse(null))
-<<<<<<< HEAD
                 .with(FIELD_RECURRING_JOB_ID, job -> job.getRecurringJobId().orElse(null))
-                .with(FIELD_DEADLINE, job -> job.getLastJobStateOfType(CarbonAwareAwaitingState.class).map(CarbonAwareAwaitingState::getTo).orElse(null));
-=======
-                .with(FIELD_RECURRING_JOB_ID, job -> job.getRecurringJobId().orElse(null));
->>>>>>> b0eea8be
+                .with(FIELD_DEADLINE, job -> job.getLastJobStateOfType(CarbonAwareAwaitingState.class).map(CarbonAwareAwaitingState::getTo).orElse(null));;
     }
 
     public JobTable withId(UUID id) {
@@ -203,11 +199,6 @@
         return select(statement).collect(toMap(rs -> rs.asString("recurringJobId"), rs -> rs.asInstant("latestScheduledAt")));
     }
 
-    public Map<String, Instant> getRecurringJobsLatestScheduledRun() {
-        String statement = "recurringJobId, MAX(scheduledAt) as latestScheduledAt FROM jobrunr_jobs WHERE recurringJobId IS NOT NULL GROUP BY recurringJobId";
-        return select(statement).collect(toMap(rs -> rs.asString("recurringJobId"), rs -> rs.asInstant("latestScheduledAt")));
-    }
-
     public int deletePermanently(UUID... ids) throws SQLException {
         return delete("from jobrunr_jobs where id in (" + stream(ids).map(uuid -> "'" + uuid.toString() + "'").collect(joining(",")) + ")");
     }
