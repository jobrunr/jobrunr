package org.jobrunr.storage.sql.common;

import org.jobrunr.jobs.AbstractJob;
import org.jobrunr.jobs.Job;
import org.jobrunr.jobs.JobListVersioner;
import org.jobrunr.jobs.JobVersioner;
import org.jobrunr.jobs.mappers.JobMapper;
import org.jobrunr.jobs.states.SchedulableState;
import org.jobrunr.jobs.states.StateName;
import org.jobrunr.storage.ConcurrentJobModificationException;
import org.jobrunr.storage.navigation.AmountRequest;
import org.jobrunr.storage.sql.common.db.ConcurrentSqlModificationException;
import org.jobrunr.storage.sql.common.db.Dialect;
import org.jobrunr.storage.sql.common.db.Sql;
import org.jobrunr.storage.sql.common.db.SqlResultSet;
import org.jobrunr.storage.sql.common.mapper.SqlJobPageRequestMapper;
import org.jobrunr.utils.JobUtils;

import java.sql.Connection;
import java.sql.SQLException;
import java.time.Instant;
import java.util.List;
import java.util.Optional;
import java.util.Set;
import java.util.UUID;
import java.util.stream.Collectors;
import java.util.stream.Stream;

import static java.util.Arrays.stream;
import static java.util.stream.Collectors.joining;
import static java.util.stream.Collectors.toList;
import static org.jobrunr.jobs.states.StateName.ENQUEUED;
import static org.jobrunr.jobs.states.StateName.areAllStateNames;
import static org.jobrunr.storage.StorageProviderUtils.Jobs.FIELD_CREATED_AT;
import static org.jobrunr.storage.StorageProviderUtils.Jobs.FIELD_ID;
import static org.jobrunr.storage.StorageProviderUtils.Jobs.FIELD_JOB_AS_JSON;
import static org.jobrunr.storage.StorageProviderUtils.Jobs.FIELD_JOB_SIGNATURE;
import static org.jobrunr.storage.StorageProviderUtils.Jobs.FIELD_RECURRING_JOB_ID;
import static org.jobrunr.storage.StorageProviderUtils.Jobs.FIELD_SCHEDULED_AT;
import static org.jobrunr.storage.StorageProviderUtils.Jobs.FIELD_STATE;
import static org.jobrunr.storage.StorageProviderUtils.Jobs.FIELD_UPDATED_AT;
import static org.jobrunr.storage.sql.common.db.ConcurrentSqlModificationException.concurrentDatabaseModificationException;
import static org.jobrunr.utils.CollectionUtils.asSet;
import static org.jobrunr.utils.reflection.ReflectionUtils.cast;

public class JobTable extends Sql<Job> {

    protected static final String INSERT_STATEMENT = "into jobrunr_jobs (id, version, jobAsJson, jobSignature, state, createdAt, updatedAt, scheduledAt, recurringJobId) " +
            "values (:id, :version, :jobAsJson, :jobSignature, :state, :createdAt, :updatedAt, :scheduledAt, :recurringJobId)";
    private static final String UPDATE_STATEMENT = "jobrunr_jobs SET version = :version, jobAsJson = :jobAsJson, state = :state, updatedAt =:updatedAt, scheduledAt = :scheduledAt WHERE id = :id and version = :previousVersion";

    private final JobMapper jobMapper;
    private final SqlJobPageRequestMapper pageRequestMapper;

    public JobTable(Connection connection, Dialect dialect, String tablePrefix, JobMapper jobMapper) {
        this.pageRequestMapper = new SqlJobPageRequestMapper(this, dialect);
        this.jobMapper = jobMapper;
        this
                .using(connection, dialect, tablePrefix, "jobrunr_jobs")
                .withVersion(AbstractJob::getVersion)
                .with(FIELD_JOB_AS_JSON, jobMapper::serializeJob)
                .with(FIELD_JOB_SIGNATURE, JobUtils::getJobSignature)
                .with(FIELD_SCHEDULED_AT, job -> job.getLastJobStateOfType(SchedulableState.class).map(SchedulableState::getScheduledAt).orElse(null))
                .with(FIELD_RECURRING_JOB_ID, job -> job.getRecurringJobId().orElse(null));
    }

    public JobTable withId(UUID id) {
        with(FIELD_ID, id);
        return this;
    }

    public JobTable withState(StateName state) {
        with(FIELD_STATE, state);
        return this;
    }

    public JobTable withScheduledAt(Instant scheduledBefore) {
        with(FIELD_SCHEDULED_AT, scheduledBefore);
        return this;
    }

    public JobTable withUpdatedBefore(Instant updatedBefore) {
        with("updatedBefore", updatedBefore);
        return this;
    }

    public JobTable with(String columnName, String sqlName, String value) {
        if (asSet(FIELD_CREATED_AT, FIELD_UPDATED_AT, FIELD_SCHEDULED_AT).contains(columnName)) {
            with(sqlName, Instant.parse(value));
        } else {
            with(sqlName, value);
        }
        return this;
    }

    public Job save(Job jobToSave) throws SQLException {
        try (JobVersioner jobVersioner = new JobVersioner(jobToSave)) {
            if (jobVersioner.isNewJob()) {
                insertOneJob(jobToSave);
            } else {
                updateOneJob(jobToSave);
            }
            jobVersioner.commitVersion();
        } catch (ConcurrentSqlModificationException e) {
            throw new ConcurrentJobModificationException(jobToSave, e);
        }
        return jobToSave;
    }

    public List<Job> save(List<Job> jobs) throws SQLException {
        if (jobs.isEmpty()) return jobs;

        try (JobListVersioner jobListVersioner = new JobListVersioner(jobs)) {
            try {
                if (jobListVersioner.areNewJobs()) {
                    insertAllJobs(jobs);
                } else {
                    updateAllJobs(jobs);
                }
                jobListVersioner.commitVersions();
                return jobs;
            } catch (ConcurrentSqlModificationException e) {
                List<Job> concurrentUpdatedJobs = cast(e.getFailedItems());
                jobListVersioner.rollbackVersions(concurrentUpdatedJobs);
                throw new ConcurrentJobModificationException(concurrentUpdatedJobs, e);
            }
        }
    }

    public Optional<Job> selectJobById(UUID id) {
        return withId(id)
                .selectJobs("jobAsJson from jobrunr_jobs where id = :id")
                .findFirst();
    }

    public long countJobs(StateName state) throws SQLException {
        return withState(state)
                .selectCount("from jobrunr_jobs where state = :state");
    }

    public List<Job> selectJobsByState(StateName state, AmountRequest amountRequest) {
        return withState(state)
                .selectJobs("jobAsJson from jobrunr_jobs where state = :state", pageRequestMapper.map(amountRequest))
                .collect(toList());
    }

    public List<Job> selectJobsToProcess(AmountRequest amountRequest) {
        return withState(ENQUEUED)
                .selectJobs("jobAsJson from jobrunr_jobs where state = :state", pageRequestMapper.map(amountRequest) + dialect.selectForUpdateSkipLocked())
                .collect(toList());
    }

    public List<Job> selectJobsByState(StateName state, Instant updatedBefore, AmountRequest amountRequest) {
        return withState(state)
                .withUpdatedBefore(updatedBefore)
                .selectJobs("jobAsJson from jobrunr_jobs where state = :state AND updatedAt <= :updatedBefore", pageRequestMapper.map(amountRequest))
                .collect(toList());
    }

    public List<Job> selectJobsWithStateBefore(StateName state, Instant scheduledBefore, AmountRequest amountRequest) {
        return withState(state)
                .withScheduledAt(scheduledBefore)
                .selectJobs("jobAsJson from jobrunr_jobs where state = :state and scheduledAt <= :scheduledAt", pageRequestMapper.map(amountRequest))
                .collect(toList());
    }

    public Set<String> getDistinctJobSignatures(StateName[] states) {
        return select("distinct jobSignature from jobrunr_jobs where state in (" + stream(states).map(stateName -> "'" + stateName.name() + "'").collect(joining(",")) + ")")
                .map(resultSet -> resultSet.asString(FIELD_JOB_SIGNATURE))
                .collect(Collectors.toSet());
    }

<<<<<<< HEAD
    @Deprecated
    public boolean recurringJobExists(String recurringJobId, StateName... states) throws SQLException {
        return countRecurringJobInstances(recurringJobId, states) > 0;
    }

    public long countRecurringJobInstances(String recurringJobId, StateName[] states) throws SQLException {
        if (states.length < 1) {
            return with(FIELD_RECURRING_JOB_ID, recurringJobId)
                    .selectCount("from jobrunr_jobs where recurringJobId = :recurringJobId");
        }
        return with(FIELD_RECURRING_JOB_ID, recurringJobId)
                .selectCount("from jobrunr_jobs where state in (" + stream(states).map(stateName -> "'" + stateName.name() + "'").collect(joining(",")) + ") AND recurringJobId = :recurringJobId");
    }

    public Map<String, Instant> getRecurringJobsLatestScheduledRun() {
        String statement = "recurringJobId, MAX(scheduledAt) as latestScheduledAt FROM jobrunr_jobs WHERE recurringJobId IS NOT NULL GROUP BY recurringJobId";
        return select(statement).collect(toMap(rs -> rs.asString("recurringJobId"), rs -> rs.asInstant("latestScheduledAt")));
=======
    public List<Instant> getRecurringJobScheduledInstants(String recurringJobId, StateName... states) throws SQLException {
        if (areAllStateNames(states)) {
            return with(FIELD_RECURRING_JOB_ID, recurringJobId)
                    .select("scheduledAt from jobrunr_jobs where recurringJobId = :recurringJobId")
                    .map(rs -> rs.asInstant("scheduledAt"))
                    .collect(toList());
        }
        return with(FIELD_RECURRING_JOB_ID, recurringJobId)
                .select("scheduledAt FROM jobrunr_jobs WHERE recurringJobId = :recurringJobId AND state IN (" + stream(states).map(stateName -> "'" + stateName.name() + "'").collect(joining(",")) + ")")
                .map(rs -> rs.asInstant("scheduledAt"))
                .collect(toList());
>>>>>>> f51ab76a
    }

    public int deletePermanently(UUID... ids) throws SQLException {
        return delete("from jobrunr_jobs where id in (" + stream(ids).map(uuid -> "'" + uuid.toString() + "'").collect(joining(",")) + ")");
    }

    public int deleteJobsByStateAndUpdatedBefore(StateName state, Instant updatedBefore) throws SQLException {
        return withState(state)
                .withUpdatedBefore(updatedBefore)
                .delete("from jobrunr_jobs where state = :state AND updatedAt <= :updatedBefore");
    }

    void insertOneJob(Job jobToSave) throws SQLException {
        try {
            insert(jobToSave, INSERT_STATEMENT);
        } catch (SQLException e) {
            if (dialect.isUniqueConstraintException(e)) {
                throw concurrentDatabaseModificationException(jobToSave, 0);
            }
            throw e;
        }
    }

    void updateOneJob(Job jobToSave) throws SQLException {
        try {
            update(jobToSave, UPDATE_STATEMENT);
        } catch (SQLException e) {
            if (dialect.isUniqueConstraintException(e)) {
                throw concurrentDatabaseModificationException(jobToSave, 0);
            }
            throw e;
        }
    }

    void insertAllJobs(List<Job> jobs) throws SQLException {
        insertAll(jobs, "into jobrunr_jobs values (:id, :version, :jobAsJson, :jobSignature, :state, :createdAt, :updatedAt, :scheduledAt, :recurringJobId)");
    }

    void updateAllJobs(List<Job> jobs) throws SQLException {
        updateAll(jobs, "jobrunr_jobs SET version = :version, jobAsJson = :jobAsJson, state = :state, updatedAt =:updatedAt, scheduledAt = :scheduledAt WHERE id = :id and version = :previousVersion");
    }

    private Stream<Job> selectJobs(String statement) {
        return selectJobs(statement, "");
    }

    private Stream<Job> selectJobs(String statement, String filter) {
        final Stream<SqlResultSet> select = super.select(statement, filter);
        return select.map(this::toJob);
    }

    private Job toJob(SqlResultSet resultSet) {
        return jobMapper.deserializeJob(resultSet.asString("jobAsJson"));
    }
}<|MERGE_RESOLUTION|>--- conflicted
+++ resolved
@@ -170,25 +170,6 @@
                 .collect(Collectors.toSet());
     }
 
-<<<<<<< HEAD
-    @Deprecated
-    public boolean recurringJobExists(String recurringJobId, StateName... states) throws SQLException {
-        return countRecurringJobInstances(recurringJobId, states) > 0;
-    }
-
-    public long countRecurringJobInstances(String recurringJobId, StateName[] states) throws SQLException {
-        if (states.length < 1) {
-            return with(FIELD_RECURRING_JOB_ID, recurringJobId)
-                    .selectCount("from jobrunr_jobs where recurringJobId = :recurringJobId");
-        }
-        return with(FIELD_RECURRING_JOB_ID, recurringJobId)
-                .selectCount("from jobrunr_jobs where state in (" + stream(states).map(stateName -> "'" + stateName.name() + "'").collect(joining(",")) + ") AND recurringJobId = :recurringJobId");
-    }
-
-    public Map<String, Instant> getRecurringJobsLatestScheduledRun() {
-        String statement = "recurringJobId, MAX(scheduledAt) as latestScheduledAt FROM jobrunr_jobs WHERE recurringJobId IS NOT NULL GROUP BY recurringJobId";
-        return select(statement).collect(toMap(rs -> rs.asString("recurringJobId"), rs -> rs.asInstant("latestScheduledAt")));
-=======
     public List<Instant> getRecurringJobScheduledInstants(String recurringJobId, StateName... states) throws SQLException {
         if (areAllStateNames(states)) {
             return with(FIELD_RECURRING_JOB_ID, recurringJobId)
@@ -200,7 +181,6 @@
                 .select("scheduledAt FROM jobrunr_jobs WHERE recurringJobId = :recurringJobId AND state IN (" + stream(states).map(stateName -> "'" + stateName.name() + "'").collect(joining(",")) + ")")
                 .map(rs -> rs.asInstant("scheduledAt"))
                 .collect(toList());
->>>>>>> f51ab76a
     }
 
     public int deletePermanently(UUID... ids) throws SQLException {
