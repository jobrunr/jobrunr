package org.jobrunr.dashboard.server.http;

import com.sun.net.httpserver.HttpExchange;
import org.jobrunr.utils.exceptions.Exceptions.ThrowingConsumer;
import org.jobrunr.utils.mapper.JsonMapper;

import java.io.IOException;
import java.io.OutputStream;
import java.io.PrintStream;
import java.nio.charset.StandardCharsets;

public class HttpResponse {

    private final HttpExchange httpExchange;
    private final JsonMapper jsonMapper;

    public HttpResponse(HttpExchange httpExchange, JsonMapper jsonMapper) {
        this.httpExchange = httpExchange;
        this.jsonMapper = jsonMapper;

    }

    public HttpResponse fromJsonString(String responseAsString) {
        return data(ContentType.APPLICATION_JSON, outputStream -> outputStream.write(responseAsString.getBytes(StandardCharsets.UTF_8)));
    }

    public HttpResponse asJson(Object object) {
        return data(ContentType.APPLICATION_JSON, outputStream -> jsonMapper.serialize(outputStream, object));
    }

    public HttpResponse error(Throwable t) {
        data(500, ContentType.TEXT_PLAIN, stream -> t.printStackTrace(new PrintStream(stream)));
        return this;
    }

    private HttpResponse data(String contentType, ThrowingConsumer<OutputStream> streamConsumer) {
        data(200, contentType, streamConsumer);
        return this;
    }

    private HttpResponse data(int status, String contentType, ThrowingConsumer<OutputStream> streamConsumer) {
        httpExchange.getResponseHeaders().add(ContentType._HEADER_NAME, contentType);
        try (OutputStream outputStream = httpExchange.getResponseBody()) {
            sendResponseHeaders(status, 0);
            streamConsumer.accept(outputStream);
        } catch (Exception e) {
            throw new IllegalStateException(e);
        }
        return this;
    }

    public void statusCode(int i) {
        httpExchange.getResponseHeaders().add("Access-Control-Allow-Methods", "GET, POST, PUT, DELETE, OPTIONS");
        try {
<<<<<<< HEAD
            httpExchange.getResponseHeaders().add("Access-Control-Allow-Methods", "GET, POST, PUT, DELETE, OPTIONS");
            httpExchange.sendResponseHeaders(i, -1);
=======
            sendResponseHeaders(i, -1);
>>>>>>> ca99e04c
        } catch (IOException e) {
            throw new IllegalStateException(e);
        }
    }

    private void sendResponseHeaders(int statusCode, long responseLength) throws IOException {
        httpExchange.getResponseHeaders().add("Access-Control-Allow-Origin", "*");
        httpExchange.getResponseHeaders().add("Cache-Control", "no-cache, no-store, private");
        httpExchange.getResponseHeaders().add("Expires", "0");
        httpExchange.sendResponseHeaders(statusCode, responseLength);
    }
}<|MERGE_RESOLUTION|>--- conflicted
+++ resolved
@@ -52,19 +52,13 @@
     public void statusCode(int i) {
         httpExchange.getResponseHeaders().add("Access-Control-Allow-Methods", "GET, POST, PUT, DELETE, OPTIONS");
         try {
-<<<<<<< HEAD
-            httpExchange.getResponseHeaders().add("Access-Control-Allow-Methods", "GET, POST, PUT, DELETE, OPTIONS");
-            httpExchange.sendResponseHeaders(i, -1);
-=======
             sendResponseHeaders(i, -1);
->>>>>>> ca99e04c
         } catch (IOException e) {
             throw new IllegalStateException(e);
         }
     }
 
     private void sendResponseHeaders(int statusCode, long responseLength) throws IOException {
-        httpExchange.getResponseHeaders().add("Access-Control-Allow-Origin", "*");
         httpExchange.getResponseHeaders().add("Cache-Control", "no-cache, no-store, private");
         httpExchange.getResponseHeaders().add("Expires", "0");
         httpExchange.sendResponseHeaders(statusCode, responseLength);
