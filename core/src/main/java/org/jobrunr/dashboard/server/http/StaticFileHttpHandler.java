--- conflicted
+++ resolved
@@ -50,12 +50,6 @@
             final URL resource = this.getClass().getClassLoader().getResource(rootDir + toServe);
             if (resource != null) {
                 httpExchange.getResponseHeaders().add(ContentType._HEADER_NAME, ContentType.from(toServe));
-<<<<<<< HEAD
-                if (!toServe.equals("index.html")) httpExchange.getResponseHeaders().add("Cache-Control", "public, max-age=604800");
-                httpExchange.sendResponseHeaders(200, 0);
-                copyResourceToResponseBody(resource, httpExchange);
-=======
-                httpExchange.getResponseHeaders().add("Access-Control-Allow-Origin", "*");
                 if (toServe.endsWith(".html")) {
                     final String nonce = UUID.randomUUID().toString();
                     httpExchange.getResponseHeaders().add("Content-Security-Policy", "script-src 'nonce-" + nonce + "' 'strict-dynamic';object-src 'none';base-uri 'none'");
@@ -67,7 +61,6 @@
                     httpExchange.sendResponseHeaders(200, 0);
                     copyResourceToResponseBody(resource, httpExchange);
                 }
->>>>>>> def9f4dd
             } else {
                 httpExchange.sendResponseHeaders(404, -1);
             }
