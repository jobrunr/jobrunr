--- conflicted
+++ resolved
@@ -48,11 +48,7 @@
             final URL resource = this.getClass().getClassLoader().getResource(rootDir + toServe);
             if (resource != null) {
                 httpExchange.getResponseHeaders().add(ContentType._HEADER_NAME, ContentType.from(toServe));
-<<<<<<< HEAD
-=======
-                httpExchange.getResponseHeaders().add("Access-Control-Allow-Origin", "*");
                 if (!toServe.equals("index.html")) httpExchange.getResponseHeaders().add("Cache-Control", "public, max-age=604800");
->>>>>>> ca99e04c
                 httpExchange.sendResponseHeaders(200, 0);
                 copyResourceToResponseBody(resource, httpExchange);
             } else {
