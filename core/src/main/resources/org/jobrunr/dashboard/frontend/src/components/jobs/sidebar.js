--- conflicted
+++ resolved
@@ -1,22 +1,12 @@
-<<<<<<< HEAD
-import {useEffect, useState} from 'react';
-=======
->>>>>>> b0eea8be
 import {Link} from "react-router-dom";
 import List from '@mui/material/List';
 import ListItemIcon from '@mui/material/ListItemIcon';
 import ListItemText from '@mui/material/ListItemText';
 import {Schedule} from "@mui/icons-material";
-<<<<<<< HEAD
 import {AlertCircleOutline, Check, Cogs, Delete, LockClock, TimerSand} from "mdi-material-ui";
-import statsState from "../../StatsStateContext";
-=======
-import {AlertCircleOutline, Check, Cogs, Delete, TimerSand} from "mdi-material-ui";
 import {ListItemButton} from "@mui/material";
 import {StatChip} from "../ui/StatChip";
 import {useJobStats} from "../../hooks/useJobStats";
-import {useEffect} from "react";
->>>>>>> b0eea8be
 
 const categories = [
     {name: "awaiting", state: "AWAITING", label: "Pending", icon: <LockClock/>},
