--- conflicted
+++ resolved
@@ -144,7 +144,6 @@
         return this;
     }
 
-<<<<<<< HEAD
     public JobAssert isScheduledAt(String instantAsString) {
         return isScheduledAt(Instant.parse(instantAsString));
     }
@@ -159,12 +158,11 @@
         ScheduledState scheduledState = actual.getJobState();
         Assertions.assertThat(scheduledState.getScheduledAt()).isEqualTo(instant);
         Assertions.assertThat(scheduledState.getReason()).isEqualTo(reason);
-=======
+        return this;
+    }
+
     public JobAssert hasScheduledAt(Instant scheduledAt) {
-        ScheduledState scheduledState = actual.getJobState();
-        Assertions.assertThat(scheduledState.getScheduledAt()).isEqualTo(scheduledAt);
->>>>>>> b0eea8be
-        return this;
+        return isScheduledAt(scheduledAt);
     }
 
     public JobAssert isEqualTo(Job otherJob) {
