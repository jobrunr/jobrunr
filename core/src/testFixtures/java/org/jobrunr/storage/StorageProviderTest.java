package org.jobrunr.storage;

import io.github.artsok.RepeatedIfExceptionsTest;
import org.jobrunr.configuration.JobRunr;
import org.jobrunr.jobs.Job;
import org.jobrunr.jobs.JobDetails;
import org.jobrunr.jobs.RecurringJob;
import org.jobrunr.jobs.mappers.JobMapper;
import org.jobrunr.jobs.states.CarbonAwareAwaitingState;
import org.jobrunr.jobs.states.ScheduledState;
import org.jobrunr.scheduling.ScheduleExpressionType;
import org.jobrunr.scheduling.carbonaware.CarbonAwarePeriod;
import org.jobrunr.scheduling.cron.Cron;
import org.jobrunr.server.BackgroundJobServer;
import org.jobrunr.server.BackgroundJobServerConfigurationReader;
import org.jobrunr.server.LogAllStateChangesFilter;
import org.jobrunr.storage.Paging.AmountBasedList;
import org.jobrunr.storage.Paging.OffsetBasedPage;
import org.jobrunr.storage.listeners.JobStatsChangeListener;
import org.jobrunr.storage.listeners.MetadataChangeListener;
import org.jobrunr.storage.navigation.OffsetBasedPageRequest;
import org.jobrunr.stubs.BackgroundJobServerStub;
import org.jobrunr.stubs.TestService;
import org.jobrunr.utils.exceptions.Exceptions;
import org.jobrunr.utils.mapper.jackson.JacksonJsonMapper;
import org.junit.jupiter.api.AfterEach;
import org.junit.jupiter.api.BeforeEach;
import org.junit.jupiter.api.Disabled;
import org.junit.jupiter.api.Test;
import org.junit.jupiter.api.extension.ExtendWith;
import org.mockito.junit.jupiter.MockitoExtension;

import java.time.Instant;
<<<<<<< HEAD
import java.time.ZoneId;
=======
import java.time.temporal.ChronoUnit;
>>>>>>> b0eea8be
import java.util.ArrayList;
import java.util.List;
import java.util.Map;
import java.util.Set;
import java.util.UUID;
import java.util.concurrent.atomic.AtomicInteger;
import java.util.stream.IntStream;

import static java.time.Instant.now;
import static java.time.temporal.ChronoUnit.HOURS;
<<<<<<< HEAD
import static java.time.temporal.ChronoUnit.MICROS;
import static java.time.temporal.ChronoUnit.MILLIS;
import static java.time.temporal.ChronoUnit.MINUTES;
import static java.time.temporal.ChronoUnit.SECONDS;
=======
import static java.time.temporal.ChronoUnit.MILLIS;
import static java.time.temporal.ChronoUnit.MINUTES;
>>>>>>> b0eea8be
import static java.util.Arrays.asList;
import static java.util.Collections.emptyList;
import static java.util.Collections.emptyMap;
import static org.assertj.core.api.Assertions.assertThat;
import static org.assertj.core.api.Assertions.within;
import static org.awaitility.Awaitility.await;
import static org.jobrunr.JobRunrAssertions.assertThat;
import static org.jobrunr.JobRunrAssertions.assertThatCode;
import static org.jobrunr.JobRunrAssertions.assertThatJobs;
import static org.jobrunr.JobRunrAssertions.assertThatThrownBy;
import static org.jobrunr.JobRunrAssertions.failedJob;
import static org.jobrunr.JobRunrException.shouldNotHappenException;
import static org.jobrunr.jobs.JobDetailsTestBuilder.defaultJobDetails;
import static org.jobrunr.jobs.JobDetailsTestBuilder.systemOutPrintLnJobDetails;
import static org.jobrunr.jobs.JobTestBuilder.aCarbonAwaitingJob;
import static org.jobrunr.jobs.JobTestBuilder.aCopyOf;
import static org.jobrunr.jobs.JobTestBuilder.aDeletedJob;
import static org.jobrunr.jobs.JobTestBuilder.aFailedJob;
import static org.jobrunr.jobs.JobTestBuilder.aJob;
import static org.jobrunr.jobs.JobTestBuilder.aJobInProgress;
import static org.jobrunr.jobs.JobTestBuilder.aScheduledJob;
import static org.jobrunr.jobs.JobTestBuilder.aSucceededJob;
import static org.jobrunr.jobs.JobTestBuilder.anEnqueuedJob;
import static org.jobrunr.jobs.RecurringJobTestBuilder.aDefaultRecurringJob;
import static org.jobrunr.jobs.states.StateName.AWAITING;
import static org.jobrunr.jobs.states.StateName.DELETED;
import static org.jobrunr.jobs.states.StateName.ENQUEUED;
import static org.jobrunr.jobs.states.StateName.PROCESSING;
import static org.jobrunr.jobs.states.StateName.SCHEDULED;
import static org.jobrunr.jobs.states.StateName.SUCCEEDED;
import static org.jobrunr.server.BackgroundJobServerConfiguration.usingStandardBackgroundJobServerConfiguration;
import static org.jobrunr.storage.BackgroundJobServerStatusTestBuilder.aBackgroundJobServerStatusBasedOn;
import static org.jobrunr.storage.BackgroundJobServerStatusTestBuilder.aDefaultBackgroundJobServerStatus;
import static org.jobrunr.utils.SleepUtils.sleep;
import static org.jobrunr.utils.streams.StreamUtils.batchCollector;
import static org.mockito.Mockito.spy;
import static org.mockito.Mockito.when;
import static org.mockito.internal.util.reflection.Whitebox.getInternalState;
import static org.mockito.internal.util.reflection.Whitebox.setInternalState;

@ExtendWith(MockitoExtension.class)
public abstract class StorageProviderTest {

    protected StorageProvider storageProvider;
    protected BackgroundJobServer backgroundJobServer;
    protected JobMapper jobMapper;

    protected BackgroundJobServerConfigurationReader backgroundJobServerConfiguration;

    @BeforeEach
    public void cleanUpAndSetupBackgroundJobServer() {
        cleanup();
        final JacksonJsonMapper jsonMapper = new JacksonJsonMapper();
        JobRunr.configure()
                .useStorageProvider(getStorageProvider())
                .initialize();
        storageProvider = getStorageProvider();
        assertThat(storageProvider).isNotNull();
        backgroundJobServerConfiguration = spy(new BackgroundJobServerConfigurationReader(usingStandardBackgroundJobServerConfiguration()));

        backgroundJobServer = new BackgroundJobServerStub(storageProvider, jsonMapper, backgroundJobServerConfiguration, null);
        jobMapper = new JobMapper(jsonMapper);
    }

    @AfterEach
    public void cleanupStorageProvider() {
        this.storageProvider.close();
    }

    protected abstract void cleanup();

    protected abstract StorageProvider getStorageProvider();

    protected ThrowingStorageProvider makeThrowingStorageProvider(StorageProvider storageProvider) {
        return new ThrowingStorageProvider(storageProvider, "TODO") {
            @Override
            protected void makeStorageProviderThrowException(StorageProvider storageProvider) {
                throw new UnsupportedOperationException("Implement me!");
            }
        };
    }

    @Test
    void testAnnounceAndListBackgroundJobServers() {
        final BackgroundJobServerStatus serverStatus1 = aDefaultBackgroundJobServerStatus().withName("server-A").withIsStarted().build();
        storageProvider.announceBackgroundJobServer(serverStatus1);
        sleep(100);

        final BackgroundJobServerStatus serverStatus2 = aDefaultBackgroundJobServerStatus().withName("server-B").withIsStarted().build();
        storageProvider.announceBackgroundJobServer(serverStatus2);
        sleep(100);

        storageProvider.signalBackgroundJobServerAlive(aBackgroundJobServerStatusBasedOn(serverStatus2).withLastHeartbeat(now()).build());
        sleep(10);
        storageProvider.signalBackgroundJobServerAlive(aBackgroundJobServerStatusBasedOn(serverStatus1).withLastHeartbeat(now()).build());

        final List<BackgroundJobServerStatus> backgroundJobServers = storageProvider.getBackgroundJobServers();

        assertThat(backgroundJobServers).hasSize(2);
        //why: sqlite has no microseconds precision for timestamps
        assertThat(backgroundJobServers.get(0)).isEqualToComparingOnlyGivenFields(serverStatus1, "id", "workerPoolSize", "pollIntervalInSeconds", "running");
        assertThat(backgroundJobServers.get(1)).isEqualToComparingOnlyGivenFields(serverStatus2, "id", "workerPoolSize", "pollIntervalInSeconds", "running");
        assertThat(backgroundJobServers.get(0).getFirstHeartbeat()).isCloseTo(serverStatus1.getFirstHeartbeat(), within(1000, MICROS));
        assertThat(backgroundJobServers.get(0).getLastHeartbeat()).isAfter(backgroundJobServers.get(0).getFirstHeartbeat());
        assertThat(backgroundJobServers.get(1).getFirstHeartbeat()).isCloseTo(serverStatus2.getFirstHeartbeat(), within(1000, MICROS));
        assertThat(backgroundJobServers.get(1).getLastHeartbeat()).isAfter(backgroundJobServers.get(1).getFirstHeartbeat());
        assertThat(backgroundJobServers).extracting("id").containsExactly(serverStatus1.getId(), serverStatus2.getId());
        assertThat(backgroundJobServers).extracting("name").containsExactly(serverStatus1.getName(), serverStatus2.getName());

        assertThat(storageProvider.getLongestRunningBackgroundJobServerId()).isEqualTo(serverStatus1.getId());

        storageProvider.signalBackgroundJobServerStopped(serverStatus1);
        assertThat(storageProvider.getBackgroundJobServers()).hasSize(1);
        assertThat(storageProvider.getLongestRunningBackgroundJobServerId()).isEqualTo(serverStatus2.getId());
    }

    @Test
    void testRemoveTimedOutBackgroundJobServers() {
        final BackgroundJobServerStatus serverStatus1 = aDefaultBackgroundJobServerStatus().withIsStarted().build();
        storageProvider.announceBackgroundJobServer(serverStatus1);
        sleep(50);
        Instant deleteServersWithHeartbeatOlderThanThis = now();
        sleep(50);

        final BackgroundJobServerStatus serverStatus2 = aDefaultBackgroundJobServerStatus().withIsStarted().build();
        storageProvider.announceBackgroundJobServer(serverStatus2);

        final int deletedServers = storageProvider.removeTimedOutBackgroundJobServers(deleteServersWithHeartbeatOlderThanThis);
        assertThat(deletedServers).isEqualTo(1);
        assertThat(storageProvider.getBackgroundJobServers()).hasSize(1);
        assertThat(storageProvider.getBackgroundJobServers().get(0).getId()).isEqualTo(serverStatus2.getId());
    }

    @Test
    void ifServerHasTimedOutAndSignalsItsAliveAnExceptionIsThrown() {
        final BackgroundJobServerStatus serverStatus = aDefaultBackgroundJobServerStatus().withIsStarted().build();
        storageProvider.announceBackgroundJobServer(serverStatus);
        sleep(100);

        Instant deleteServersWithHeartbeatOlderThanThis = now();
        storageProvider.removeTimedOutBackgroundJobServers(deleteServersWithHeartbeatOlderThanThis);

        assertThatThrownBy(() -> storageProvider.signalBackgroundJobServerAlive(serverStatus)).isInstanceOf(ServerTimedOutException.class);
    }

    @Test
    void testCRUDMetadataLifeCycle() {
        List<JobRunrMetadata> metadataListBeforeCreate = storageProvider.getMetadata("shouldNotHappenException");
        assertThat(metadataListBeforeCreate).isEmpty();

        // CREATE
        JobRunrMetadata metadata1 = new JobRunrMetadata("shouldNotHappenException", UUID.randomUUID().toString(), Exceptions.getStackTraceAsString(shouldNotHappenException("bad!")));
        JobRunrMetadata metadata2 = new JobRunrMetadata("shouldNotHappenException", UUID.randomUUID().toString(), Exceptions.getStackTraceAsString(shouldNotHappenException("Really bad!")));
        storageProvider.saveMetadata(metadata1);
        storageProvider.saveMetadata(metadata2);

        // LIST
        List<JobRunrMetadata> metadataListAfterCreate = storageProvider.getMetadata("shouldNotHappenException");
        assertThat(metadataListAfterCreate).hasSize(2);

        // GET
        assertThat(storageProvider.getMetadata("shouldNotHappenException", metadata1.getOwner())).isEqualTo(metadata1);
        assertThat(storageProvider.getMetadata("shouldNotHappenException", metadata2.getOwner())).isEqualTo(metadata2);
        assertThat(storageProvider.getMetadata("somethingThatDoesNotExist", UUID.randomUUID().toString())).isNull();

        // UPDATE
        JobRunrMetadata metadata1Update = new JobRunrMetadata("shouldNotHappenException", metadata1.getOwner(), "An Update");
        JobRunrMetadata metadata2Update = new JobRunrMetadata("shouldNotHappenException", metadata2.getOwner(), "An Update");
        storageProvider.saveMetadata(metadata1Update);
        storageProvider.saveMetadata(metadata2Update);

        List<JobRunrMetadata> metadataListAfterUpdate = storageProvider.getMetadata("shouldNotHappenException");
        assertThat(metadataListAfterUpdate).hasSize(2);

        // DEL
        storageProvider.deleteMetadata("shouldNotHappenException");

        // LIST
        List<JobRunrMetadata> metadataListAfterDelete = storageProvider.getMetadata("shouldNotHappenException");
        assertThat(metadataListAfterDelete).isEmpty();
    }

    @Test
    void testOnChangeListenerForSaveAndDeleteMetadata() {
        final SimpleMetadataOnChangeListener onChangeListener = new SimpleMetadataOnChangeListener();
        storageProvider.addJobStorageOnChangeListener(onChangeListener);

        JobRunrMetadata metadata = new JobRunrMetadata(onChangeListener.listenForChangesOfMetadataName(), "some-owner", "some-value");
        storageProvider.saveMetadata(metadata);
        assertThat(onChangeListener.changes).hasSize(1);
        assertThat(onChangeListener.changes.get(0)).hasSize(1);

        storageProvider.deleteMetadata(metadata.getName());
        assertThat(onChangeListener.changes).hasSizeGreaterThanOrEqualTo(2);
        assertThat(onChangeListener.changes.get(onChangeListener.changes.size() - 1)).isEmpty();
    }

    @Test
    void testCRUDJobLifeCycle() {
        // SCHEDULED
        Job scheduledJob = aScheduledJob().build();
        Job createdJob = storageProvider.save(scheduledJob);
        Job savedScheduledJob = storageProvider.getJobById(createdJob.getId());
        assertThat(savedScheduledJob).isEqualTo(createdJob);
        assertThatJobs(storageProvider.getScheduledJobs(now(), AmountBasedList.ascOnUpdatedAt(1000))).contains(createdJob);

        // ENQUEUE
        savedScheduledJob.enqueue();
        storageProvider.save(savedScheduledJob);
        Job savedEnqueuedJob = storageProvider.getJobById(createdJob.getId());
        assertThat(savedEnqueuedJob).isEqualTo(savedScheduledJob);
        assertThatJobs(storageProvider.getScheduledJobs(now(), AmountBasedList.ascOnUpdatedAt(1000))).isEmpty();
        assertThatJobs(storageProvider.getJobList(ENQUEUED, AmountBasedList.ascOnUpdatedAt(1000))).contains(savedEnqueuedJob);

        // PROCESSING
        savedEnqueuedJob.startProcessingOn(backgroundJobServer);
        storageProvider.save(savedEnqueuedJob);
        Job savedProcessingJob = storageProvider.getJobById(createdJob.getId());
        assertThat(savedProcessingJob).isEqualTo(savedEnqueuedJob);
        assertThatJobs(storageProvider.getJobList(ENQUEUED, AmountBasedList.ascOnUpdatedAt(1000))).isEmpty();
        assertThatJobs(storageProvider.getJobList(PROCESSING, AmountBasedList.ascOnUpdatedAt(1000))).contains(savedProcessingJob);

        // FAILED & RESCHEDULED
        savedProcessingJob.failed("A failure", new RuntimeException());
        savedProcessingJob.scheduleAt(now(), "Job failed");
        storageProvider.save(savedProcessingJob);
        Job savedRescheduledJob = storageProvider.getJobById(createdJob.getId());
        assertThat(savedRescheduledJob).isEqualTo(savedProcessingJob);
        assertThatJobs(storageProvider.getScheduledJobs(now(), AmountBasedList.ascOnUpdatedAt(1000))).contains(savedRescheduledJob);
        assertThatJobs(storageProvider.getJobList(PROCESSING, AmountBasedList.ascOnUpdatedAt(1000))).isEmpty();

        // ENQUEUED
        savedRescheduledJob.enqueue();
        storageProvider.save(savedRescheduledJob);
        Job savedEnqueuedJobRetry = storageProvider.getJobById(createdJob.getId());
        assertThat(savedEnqueuedJobRetry).isEqualTo(savedRescheduledJob);
        assertThatJobs(storageProvider.getScheduledJobs(now(), AmountBasedList.ascOnUpdatedAt(1000))).isEmpty();
        assertThatJobs(storageProvider.getJobList(ENQUEUED, AmountBasedList.ascOnUpdatedAt(1000))).contains(savedEnqueuedJobRetry);

        // PROCESSING
        savedEnqueuedJobRetry.startProcessingOn(backgroundJobServer);
        storageProvider.save(savedEnqueuedJobRetry);
        Job savedProcessingJobRetry = storageProvider.getJobById(createdJob.getId());
        assertThat(savedProcessingJobRetry).isEqualTo(savedEnqueuedJobRetry);
        assertThatJobs(storageProvider.getJobList(ENQUEUED, AmountBasedList.ascOnUpdatedAt(1000))).isEmpty();
        assertThatJobs(storageProvider.getJobList(PROCESSING, AmountBasedList.ascOnUpdatedAt(1000))).contains(savedProcessingJobRetry);

        // SUCCEEDED
        savedProcessingJobRetry.succeeded();
        storageProvider.save(savedProcessingJobRetry);
        Job savedSucceededJob = storageProvider.getJobById(createdJob.getId());
        assertThat(savedSucceededJob).isEqualTo(savedProcessingJobRetry);
        assertThatJobs(storageProvider.getJobList(PROCESSING, AmountBasedList.ascOnUpdatedAt(1000))).isEmpty();
        assertThatJobs(storageProvider.getJobList(SUCCEEDED, AmountBasedList.ascOnUpdatedAt(1000))).contains(savedSucceededJob);

        // DELETED
        savedSucceededJob.delete("By test");
        storageProvider.save(savedSucceededJob);
        Job fetchedDeletedJob = storageProvider.getJobById(createdJob.getId());
        assertThat(fetchedDeletedJob).hasState(DELETED);
        assertThatJobs(storageProvider.getJobList(SUCCEEDED, AmountBasedList.ascOnUpdatedAt(1000))).isEmpty();
        assertThatJobs(storageProvider.getJobList(DELETED, AmountBasedList.ascOnUpdatedAt(1000))).contains(fetchedDeletedJob);

        // DELETED PERMANENTLY
        final int permanentlyDeletedJobs = storageProvider.deletePermanently(createdJob.getId());
        assertThat(permanentlyDeletedJobs).isEqualTo(1);
        assertThatThrownBy(() -> storageProvider.getJobById(savedEnqueuedJob.getId())).isInstanceOf(JobNotFoundException.class);
        assertThatJobs(storageProvider.getJobList(DELETED, AmountBasedList.ascOnUpdatedAt(1000))).isEmpty();
    }

    @Test
    void testOptimisticLockingOnSaveJob() {
        Job job = anEnqueuedJob().build();
        Job createdJob = storageProvider.save(job);
        Job fetchedJob = storageProvider.getJobById(createdJob.getId());

        Job job1 = jobMapper.deserializeJob(jobMapper.serializeJob(fetchedJob));
        Job job2 = jobMapper.deserializeJob(jobMapper.serializeJob(fetchedJob));

        job1.startProcessingOn(backgroundJobServer);
        job2.startProcessingOn(backgroundJobServer);

        storageProvider.save(job1);
        assertThatThrownBy(() -> storageProvider.save(job2)).isInstanceOf(ConcurrentJobModificationException.class);

        assertThat(job1).hasVersion(2);
        assertThat(job2).hasVersion(1);
    }

    @Test
    void testOptimisticLockingOnSaveJobForJobThatWasDeleted() {
        Job job = anEnqueuedJob().build();
        storageProvider.save(job);
        storageProvider.deletePermanently(job.getId());
        job.succeeded();
        assertThatThrownBy(() -> storageProvider.save(job))
                .isInstanceOf(ConcurrentJobModificationException.class);
    }

    @Test
    void testSaveOfJobWithSameId() {
        UUID id = UUID.randomUUID();
        Job job1 = anEnqueuedJob().withId(id).build();
        Job job2 = anEnqueuedJob().withId(id).build();

        storageProvider.save(job1);
        assertThatThrownBy(() -> storageProvider.save(job2)).isInstanceOf(ConcurrentJobModificationException.class);
    }

    @Test
    void testExceptionOnSaveJob() {
        Job job = anEnqueuedJob().build();
        Job enqueuedJob = storageProvider.save(job);

        job.startProcessingOn(backgroundJobServer);
        try (ThrowingStorageProvider ignored = makeThrowingStorageProvider(storageProvider)) {
            assertThatThrownBy(() -> storageProvider.save(enqueuedJob))
                    .isInstanceOf(StorageException.class);
        }

        job.updateProcessing();
        assertThatCode(() -> storageProvider.save(enqueuedJob)).doesNotThrowAnyException();
    }

    @Test
    void noExceptionOnSaveOfEmptyJobs() {
        assertThatCode(() -> storageProvider.save(emptyList()))
                .doesNotThrowAnyException();
    }

    @Test
    void testOptimisticLockingOnSaveJobs() {
        Job job = aJobInProgress().build();
        Job createdJob1 = storageProvider.save(aCopyOf(job).withId().build());
        Job createdJob2 = storageProvider.save(aCopyOf(job).withId().build());
        Job createdJob3 = storageProvider.save(aCopyOf(job).withId().build());
        Job createdJob4 = storageProvider.save(aCopyOf(job).withId().build());

        storageProvider.save(aCopyOf(createdJob2).withSucceededState().build());
        storageProvider.save(aCopyOf(createdJob3).withDeletedState().build());

        createdJob1.updateProcessing();
        createdJob2.updateProcessing();
        createdJob3.updateProcessing();
        createdJob4.updateProcessing();

        assertThatThrownBy(() -> storageProvider.save(asList(createdJob1, createdJob2, createdJob3, createdJob4)))
                .isInstanceOf(ConcurrentJobModificationException.class)
                .has(failedJob(createdJob2))
                .has(failedJob(createdJob3));

        assertThat(asList(createdJob1, createdJob4)).allMatch(dbJob -> dbJob.getVersion() == 2);
        assertThat(asList(createdJob2, createdJob3)).allMatch(dbJob -> dbJob.getVersion() == 1); // as we don't know the version in the DB, we keep the original version

        assertThat(storageProvider.getJobById(createdJob1.getId())).hasVersion(2); // save all jobs failed so has version 1
        assertThat(storageProvider.getJobById(createdJob2.getId())).hasVersion(2); // already saved with succeeded state and has version 2
        assertThat(storageProvider.getJobById(createdJob3.getId())).hasVersion(2); // already saved with deleted state and has version 2
        assertThat(storageProvider.getJobById(createdJob4.getId())).hasVersion(2); // save all jobs failed so has version 1
    }

    @Test
    void testGetJobsToProcessReturnsJobInProcessingStateAndCallFilters() {
        // GIVEN
        Job scheduledJob = aScheduledJob().build();
        Job enqueuedJob1 = aJob().withEnqueuedState(now().minusSeconds(20)).build();
        Job enqueuedJob2 = aJob().withEnqueuedState(now().minusSeconds(15)).build();
        Job enqueuedJob3 = aJob().withEnqueuedState(now().minusSeconds(10)).build();
        Job enqueuedJob4 = aJob().withEnqueuedState(now().minusSeconds(5)).build();
        Job jobInProgress = aJobInProgress().build();
        Job succeededJob = aSucceededJob().build();
        Job failedJob = aFailedJob().build();
        Job deletedJob = aDeletedJob().build();
        storageProvider.save(asList(scheduledJob, enqueuedJob1, enqueuedJob2, enqueuedJob3, enqueuedJob4, jobInProgress, succeededJob, failedJob, deletedJob));

        LogAllStateChangesFilter logAllStateChangesFilter = new LogAllStateChangesFilter();
        backgroundJobServer.setJobFilters(List.of(logAllStateChangesFilter));

        // WHEN
        List<Job> jobsToProcess1 = storageProvider.getJobsToProcess(backgroundJobServer, AmountBasedList.ascOnUpdatedAt(3));

        // THEN
        assertThatJobs(jobsToProcess1)
                .hasSize(3)
                .allMatch(job -> job.hasState(PROCESSING))
                .containsExactlyComparingById(enqueuedJob1, enqueuedJob2, enqueuedJob3);
        assertThat(logAllStateChangesFilter.getAllStateChanges()).containsOnly("ENQUEUED->PROCESSING");

        // WHEN
        List<Job> jobsToProcess2 = storageProvider.getJobsToProcess(backgroundJobServer, AmountBasedList.ascOnUpdatedAt(3));

        // THEN
        assertThatJobs(jobsToProcess2)
                .hasSize(1)
                .allMatch(job -> job.hasState(PROCESSING))
                .containsExactlyComparingById(enqueuedJob4);
        assertThat(logAllStateChangesFilter.getAllStateChanges()).containsOnly("ENQUEUED->PROCESSING");
    }

    @Test
    void testGetJobsToProcessTakesStateElectionFiltersIntoAccount() {
        // GIVEN
        Job scheduledJob = aScheduledJob().build();
        Job enqueuedJob1 = aJob().withEnqueuedState(now().minusSeconds(20)).build();
        Job enqueuedJob2 = aJob().withJobDetails(TestService::tryToDoWorkButDontBecauseOfSomeBusinessRuleDefinedInTheOnStateElectionFilter).withEnqueuedState(now().minusSeconds(15)).build();
        Job enqueuedJob3 = aJob().withEnqueuedState(now().minusSeconds(10)).build();
        Job enqueuedJob4 = aJob().withEnqueuedState(now().minusSeconds(5)).build();
        Job jobInProgress = aJobInProgress().build();
        Job succeededJob = aSucceededJob().build();
        Job failedJob = aFailedJob().build();
        Job deletedJob = aDeletedJob().build();
        storageProvider.save(asList(scheduledJob, enqueuedJob1, enqueuedJob2, enqueuedJob3, enqueuedJob4, jobInProgress, succeededJob, failedJob, deletedJob));

        LogAllStateChangesFilter logAllStateChangesFilter = new LogAllStateChangesFilter();
        backgroundJobServer.setJobFilters(List.of(logAllStateChangesFilter));

        // WHEN
        List<Job> jobsToProcess = storageProvider.getJobsToProcess(backgroundJobServer, AmountBasedList.ascOnUpdatedAt(3));

        // THEN
        assertThatJobs(jobsToProcess)
                .hasSize(2)
                .allMatch(job -> job.hasState(PROCESSING))
                .containsExactlyComparingById(enqueuedJob1, enqueuedJob3);
        assertThat(logAllStateChangesFilter.getStateChanges(enqueuedJob1))
                .containsOnly("ENQUEUED->PROCESSING");
        assertThat(logAllStateChangesFilter.getStateChanges(enqueuedJob2))
                .containsOnly("ENQUEUED->PROCESSING", "PROCESSING->DELETED", "DELETED->SCHEDULED");
        assertThat(logAllStateChangesFilter.getStateChanges(enqueuedJob3))
                .containsOnly("ENQUEUED->PROCESSING");
    }

    @Test
    void testGetJobsToProcessOnExceptionReturnsJobInProcessingStateAndCallFilters() {
        // GIVEN
        UUID backgroundJobServerId = UUID.randomUUID();
        Job scheduledJob = aScheduledJob().build();
        Job enqueuedJob1 = aJob().withEnqueuedState(now().minusSeconds(20)).build();
        Job enqueuedJob2 = aJob().withEnqueuedState(now().minusSeconds(15)).build();
        Job enqueuedJob3 = aJob().withEnqueuedState(now().minusSeconds(10)).build();
        Job enqueuedJob4 = aJob().withEnqueuedState(now().minusSeconds(5)).build();
        Job jobInProgress = aJobInProgress().build();
        Job succeededJob = aSucceededJob().build();
        Job failedJob = aFailedJob().build();
        Job deletedJob = aDeletedJob().build();
        storageProvider.save(asList(scheduledJob, enqueuedJob1, enqueuedJob2, enqueuedJob3, enqueuedJob4, jobInProgress, succeededJob, failedJob, deletedJob));

        LogAllStateChangesFilter logAllStateChangesFilter = new LogAllStateChangesFilter();
        backgroundJobServer.setJobFilters(List.of(logAllStateChangesFilter));
        // simulate concurrent JobModification Exception
        when(backgroundJobServerConfiguration.getId())
                .thenReturn(backgroundJobServerId)
                .thenReturn(backgroundJobServerId)
                .thenThrow(new ConcurrentJobModificationException(enqueuedJob3));

        // WHEN
        List<Job> jobsToProcess = storageProvider.getJobsToProcess(backgroundJobServer, AmountBasedList.ascOnUpdatedAt(3));

        // THEN
        assertThatJobs(jobsToProcess)
                .hasSize(2)
                .allMatch(job -> job.hasState(PROCESSING))
                .containsExactlyComparingById(enqueuedJob1, enqueuedJob2);
        assertThat(logAllStateChangesFilter.getAllStateChanges()).containsOnly("ENQUEUED->PROCESSING");
    }

    @Test
    void testGetDistinctJobSignatures() {
        TestService testService = new TestService();
        Job job1 = aScheduledJob().withJobDetails(() -> testService.doWork(UUID.randomUUID())).build();
        Job job2 = anEnqueuedJob().withJobDetails(() -> testService.doWork(2)).build();
        Job job3 = anEnqueuedJob().withJobDetails(() -> testService.doWork(2)).build();
        Job job4 = anEnqueuedJob().withJobDetails(() -> testService.doWorkThatTakesLong(5)).build();
        Job job5 = aJobInProgress().withJobDetails(() -> testService.doWork(2, 5)).build();
        Job job6 = aSucceededJob().withJobDetails(() -> testService.doWork(UUID.randomUUID())).build();

        storageProvider.save(asList(job1, job2, job3, job4, job5, job6));

        Set<String> distinctJobSignaturesForScheduledJobs = storageProvider.getDistinctJobSignatures(SCHEDULED);
        assertThat(distinctJobSignaturesForScheduledJobs)
                .hasSize(1)
                .containsOnly("org.jobrunr.stubs.TestService.doWork(java.util.UUID)");

        Set<String> distinctJobSignaturesForEnqueuedJobs = storageProvider.getDistinctJobSignatures(ENQUEUED);
        assertThat(distinctJobSignaturesForEnqueuedJobs)
                .hasSize(2)
                .containsOnly(
                        "org.jobrunr.stubs.TestService.doWorkThatTakesLong(java.lang.Integer)",
                        "org.jobrunr.stubs.TestService.doWork(java.lang.Integer)");

        Set<String> distinctJobSignaturesForJobsInProgress = storageProvider.getDistinctJobSignatures(PROCESSING);
        assertThat(distinctJobSignaturesForJobsInProgress)
                .hasSize(1)
                .containsOnly(
                        "org.jobrunr.stubs.TestService.doWork(java.lang.Integer,java.lang.Integer)");

        Set<String> distinctJobSignaturesForSucceededJobs = storageProvider.getDistinctJobSignatures(SUCCEEDED);
        assertThat(distinctJobSignaturesForSucceededJobs)
                .hasSize(1)
                .containsOnly(
                        "org.jobrunr.stubs.TestService.doWork(java.util.UUID)");

        Set<String> distinctJobSignaturesForScheduledAndEnqueuedJobs = storageProvider.getDistinctJobSignatures(SCHEDULED, ENQUEUED);
        assertThat(distinctJobSignaturesForScheduledAndEnqueuedJobs)
                .hasSize(3)
                .containsOnly(
                        "org.jobrunr.stubs.TestService.doWork(java.util.UUID)",
                        "org.jobrunr.stubs.TestService.doWorkThatTakesLong(java.lang.Integer)",
                        "org.jobrunr.stubs.TestService.doWork(java.lang.Integer)");
    }

    @Test
    void testRecurringJobExists() {
        JobDetails jobDetails = defaultJobDetails().build();
        RecurringJob recurringJob = aDefaultRecurringJob().withJobDetails(jobDetails).build();
        Job scheduledJob = recurringJob.toJobsWith1FutureRun(now(), now().plusSeconds(15)).get(0);

        storageProvider.save(scheduledJob);
        assertThat(storageProvider.recurringJobExists(recurringJob.getId())).isTrue();
        assertThat(storageProvider.recurringJobExists(recurringJob.getId(), SCHEDULED, ENQUEUED, PROCESSING, SUCCEEDED)).isTrue();
        assertThat(storageProvider.recurringJobExists(recurringJob.getId(), SCHEDULED)).isTrue();
        assertThat(storageProvider.recurringJobExists(recurringJob.getId(), ENQUEUED, PROCESSING, SUCCEEDED)).isFalse();

        scheduledJob.enqueue();
        storageProvider.save(scheduledJob);
        assertThat(storageProvider.recurringJobExists(recurringJob.getId(), SCHEDULED, ENQUEUED, PROCESSING, SUCCEEDED)).isTrue();
        assertThat(storageProvider.recurringJobExists(recurringJob.getId(), ENQUEUED)).isTrue();
        assertThat(storageProvider.recurringJobExists(recurringJob.getId(), SCHEDULED, PROCESSING, SUCCEEDED)).isFalse();

        scheduledJob.delete("For test");
        storageProvider.save(scheduledJob);
        assertThat(storageProvider.recurringJobExists(recurringJob.getId(), SCHEDULED, PROCESSING, SUCCEEDED)).isFalse();
        assertThat(storageProvider.recurringJobExists(recurringJob.getId(), ENQUEUED, DELETED)).isTrue();

        storageProvider.deletePermanently(scheduledJob.getId());
        assertThat(storageProvider.recurringJobExists(recurringJob.getId())).isFalse();
    }

    @Test
<<<<<<< HEAD
    void testCountRecurringJobInstances() {
        JobDetails jobDetails = defaultJobDetails().build();
        RecurringJob recurringJob = aDefaultRecurringJob().withJobDetails(jobDetails).build();
        Job scheduledRecurringJob1 = recurringJob.toJobsWith1FutureRun(now(), now().plusSeconds(15)).get(0);
        Job scheduledRecurringJob2 = recurringJob.toJobsWith1FutureRun(now(), now().plusSeconds(15)).get(0);
        Job anEnqueuedJob = anEnqueuedJob().build();

        storageProvider.save(asList(scheduledRecurringJob1, anEnqueuedJob));

        assertThat(storageProvider.countRecurringJobInstances(recurringJob.getId())).isEqualTo(1);
        assertThat(storageProvider.countRecurringJobInstances(recurringJob.getId(), AWAITING, SCHEDULED, ENQUEUED, PROCESSING)).isEqualTo(1);
        assertThat(storageProvider.countRecurringJobInstances(recurringJob.getId(), SCHEDULED)).isEqualTo(1);
        assertThat(storageProvider.countRecurringJobInstances(recurringJob.getId(), AWAITING, ENQUEUED, PROCESSING)).isEqualTo(0);

        scheduledRecurringJob1.enqueue();
        storageProvider.save(scheduledRecurringJob1);
        storageProvider.save(scheduledRecurringJob2);

        assertThat(storageProvider.countRecurringJobInstances(recurringJob.getId(), AWAITING, SCHEDULED, ENQUEUED, PROCESSING)).isEqualTo(2);
        assertThat(storageProvider.countRecurringJobInstances(recurringJob.getId(), ENQUEUED)).isEqualTo(1);
        assertThat(storageProvider.countRecurringJobInstances(recurringJob.getId(), AWAITING, SCHEDULED, PROCESSING, SUCCEEDED)).isEqualTo(1);

        scheduledRecurringJob1.delete("For test");
        storageProvider.save(scheduledRecurringJob1);

        assertThat(storageProvider.countRecurringJobInstances(recurringJob.getId(), AWAITING, SCHEDULED, ENQUEUED, PROCESSING)).isEqualTo(1);
        assertThat(storageProvider.countRecurringJobInstances(recurringJob.getId(), DELETED)).isEqualTo(1);

        storageProvider.deletePermanently(scheduledRecurringJob1.getId());

        assertThat(storageProvider.countRecurringJobInstances(recurringJob.getId())).isEqualTo(1);
    }

    @Test
=======
>>>>>>> b0eea8be
    void testGetRecurringJobsLatestScheduledRun() {
        Instant now = now();
        RecurringJob recurringJob1 = aDefaultRecurringJob().withId("r1").build();
        RecurringJob recurringJob2 = aDefaultRecurringJob().withId("r2").build();
<<<<<<< HEAD
        RecurringJob recurringJob3 = aDefaultRecurringJob().withId("r3").build();

        storageProvider.saveRecurringJob(recurringJob1);
        storageProvider.saveRecurringJob(recurringJob2);
        storageProvider.saveRecurringJob(recurringJob3);
=======

        storageProvider.saveRecurringJob(recurringJob1);
        storageProvider.saveRecurringJob(recurringJob2);
>>>>>>> b0eea8be

        assertThat(storageProvider.getRecurringJobsLatestScheduledRun()).isEqualTo(emptyMap());

        Job job = aJob().withJobDetails(TestService::doStaticWork)
                .withState(new ScheduledState(now))
                .build();
        Job job1RJ1 = aJob().withJobDetails(TestService::doStaticWork)
                .withRecurringJobId(recurringJob1.getId())
                .withState(new ScheduledState(now))
                .build();
        Job job1RJ2 = aJob().withJobDetails(TestService::doStaticWork)
                .withRecurringJobId(recurringJob2.getId())
                .withState(new ScheduledState(now))
                .build();
<<<<<<< HEAD
        Job job1RJ3 = aJob().withJobDetails(TestService::doStaticWork)
                .withRecurringJobId(recurringJob3.getId())
                .withState(new CarbonAwareAwaitingState(now, now, now.plus(5, HOURS)))
                .build();

        storageProvider.save(asList(job, job1RJ1, job1RJ2, job1RJ3));

        Map<String, Instant> latestScheduledRun1 = storageProvider.getRecurringJobsLatestScheduledRun();
        assertThat(latestScheduledRun1).hasSize(3);
        assertThat(latestScheduledRun1.get(recurringJob1.getId())).isCloseTo(now, within(500, MILLIS));
        assertThat(latestScheduledRun1.get(recurringJob2.getId())).isCloseTo(now, within(500, MILLIS));
        assertThat(latestScheduledRun1.get(recurringJob3.getId())).isCloseTo(now, within(500, MILLIS));
=======

        storageProvider.save(asList(job, job1RJ1, job1RJ2));

        Map<String, Instant> latestScheduledRun1 = storageProvider.getRecurringJobsLatestScheduledRun();
        assertThat(latestScheduledRun1).hasSize(2);
        assertThat(latestScheduledRun1.get(recurringJob1.getId())).isCloseTo(now, within(500, MILLIS));
        assertThat(latestScheduledRun1.get(recurringJob2.getId())).isCloseTo(now, within(500, MILLIS));
>>>>>>> b0eea8be

        Job job2RJ1 = aJob().withJobDetails(TestService::doStaticWork)
                .withRecurringJobId(recurringJob1.getId())
                .withState(new ScheduledState(now.plus(10, MINUTES)))
                .build();

        storageProvider.save(job2RJ1);

        Map<String, Instant> latestScheduledRun2 = storageProvider.getRecurringJobsLatestScheduledRun();
        assertThat(latestScheduledRun2).hasSize(2);
        assertThat(latestScheduledRun2.get(recurringJob1.getId())).isCloseTo(now.plus(10, MINUTES), within(500, MILLIS));
        assertThat(latestScheduledRun2.get(recurringJob2.getId())).isCloseTo(now, within(500, MILLIS));

        job1RJ1.enqueue();
        job1RJ2.enqueue();

        storageProvider.save(asList(job1RJ1, job1RJ2));

        Map<String, Instant> latestScheduledRun3 = storageProvider.getRecurringJobsLatestScheduledRun();
        assertThat(latestScheduledRun3).hasSize(2);
        assertThat(latestScheduledRun3.get(recurringJob1.getId())).isCloseTo(now.plus(10, MINUTES), within(500, MILLIS));
        assertThat(latestScheduledRun3.get(recurringJob2.getId())).isCloseTo(now, within(500, MILLIS));
    }

    @Test
    void testSaveListUpdateListAndGetListOfJobs() {
        final List<Job> jobs = asList(
                aJob().withName("1").withEnqueuedState(now().minusSeconds(30)).build(),
                aJob().withName("2").withEnqueuedState(now().minusSeconds(20)).build(),
                aJob().withName("3").withEnqueuedState(now().minusSeconds(10)).build());
        final List<Job> savedJobs = storageProvider.save(jobs);

        assertThat(storageProvider).hasJobs(ENQUEUED, 3);
        assertThat(storageProvider).hasJobs(PROCESSING, 0);

        savedJobs.forEach(job -> {
            job.startProcessingOn(backgroundJobServer);
            sleep(100);
        });
        storageProvider.save(savedJobs);

        assertThat(storageProvider).hasJobs(ENQUEUED, 0);
        assertThat(storageProvider).hasJobs(PROCESSING, 3);

        List<Job> fetchedJobsAsc = storageProvider.getJobList(PROCESSING, AmountBasedList.ascOnUpdatedAt(100));
        assertThatJobs(fetchedJobsAsc)
                .hasSize(3)
                .containsAll(savedJobs);
        assertThat(fetchedJobsAsc).extracting("jobName").containsExactly("1", "2", "3");

        List<Job> fetchedJobsDesc = storageProvider.getJobList(PROCESSING, AmountBasedList.descOnUpdatedAt(100));
        assertThatJobs(fetchedJobsDesc)
                .hasSize(3)
                .containsAll(savedJobs);
        assertThat(fetchedJobsDesc).extracting("jobName").containsExactly("3", "2", "1");
    }


    @Test
    void testExceptionOnSaveListOfJobs() {
        final List<Job> jobs = asList(
                aJob().withName("1").withEnqueuedState(now().minusSeconds(30)).build(),
                aJob().withName("2").withEnqueuedState(now().minusSeconds(20)).build(),
                aJob().withName("3").withEnqueuedState(now().minusSeconds(10)).build());
        final List<Job> savedJobs = storageProvider.save(jobs);
        savedJobs.forEach(job -> job.startProcessingOn(backgroundJobServer));

        try (ThrowingStorageProvider ignored = makeThrowingStorageProvider(storageProvider)) {
            assertThatThrownBy(() -> storageProvider.save(savedJobs))
                    .isInstanceOf(StorageException.class);
        }

        savedJobs.forEach(Job::updateProcessing);
        storageProvider.save(savedJobs);
    }

    @Test
    void testJobPageCanBeSorted() {
        final List<Job> jobs = asList(
                aJob().withEnqueuedState(now().minusSeconds(10)).build(),
                aJob().withEnqueuedState(now().minusSeconds(8)).build(),
                aJob().withEnqueuedState(now().minusSeconds(6)).build(),
                aJob().withEnqueuedState(now().minusSeconds(4)).build(),
                aJob().withEnqueuedState(now().minusSeconds(2)).build()
        );

        storageProvider.save(jobs);

        Page<Job> fetchedJobsAscOnPriorityAndAscOnCreated = storageProvider.getJobs(ENQUEUED, OffsetBasedPage.ascOnUpdatedAt(50));
        assertThatJobs(fetchedJobsAscOnPriorityAndAscOnCreated.getItems())
                .hasSize(5)
                .containsExactly(jobs.get(0), jobs.get(1), jobs.get(2), jobs.get(3), jobs.get(4));

        Page<Job> fetchedJobsDescOnUpdatedAt = storageProvider.getJobs(ENQUEUED, OffsetBasedPage.descOnUpdatedAt(50));
        assertThatJobs(fetchedJobsDescOnUpdatedAt.getItems())
                .hasSize(5)
                .containsExactly(jobs.get(4), jobs.get(3), jobs.get(2), jobs.get(1), jobs.get(0));
    }

    @Test
    void testJobPageCanUseOffsetAndLimit() {
        final List<Job> jobs = asList(
                aJob().withEnqueuedState(now().minusSeconds(10)).build(),
                aJob().withEnqueuedState(now().minusSeconds(8)).build(),
                aJob().withEnqueuedState(now().minusSeconds(6)).build(),
                aJob().withEnqueuedState(now().minusSeconds(4)).build(),
                aJob().withEnqueuedState(now().minusSeconds(2)).build()
        );

        storageProvider.save(jobs);

        Page<Job> fetchedJobsAsc = storageProvider.getJobs(ENQUEUED, OffsetBasedPage.ascOnUpdatedAt(2, 2));
        assertThatJobs(fetchedJobsAsc.getItems())
                .hasSize(2)
                .containsExactly(jobs.get(2), jobs.get(3));

        Page<Job> fetchedJobsDesc = storageProvider.getJobs(ENQUEUED, OffsetBasedPage.descOnUpdatedAt(2, 2));
        assertThatJobs(fetchedJobsDesc.getItems())
                .hasSize(2)
                .containsExactly(jobs.get(2), jobs.get(1));
    }

    @Test
    void testGetListOfJobsUpdatedBefore() {
        final List<Job> jobs = asList(
                aJob().withEnqueuedState(now().minus(24, HOURS)).build(),
                aJob().withEnqueuedState(now().minus(12, HOURS)).build(),
                aJob().withEnqueuedState(now().minus(2, HOURS)).build(),
                aJob().withEnqueuedState(now()).build()
        );
        storageProvider.save(jobs);

        assertThatJobs(storageProvider.getJobList(ENQUEUED, now().minus(3, HOURS), AmountBasedList.ascOnUpdatedAt(100)))
                .hasSize(2)
                .containsExactly(jobs.get(0), jobs.get(1));

        assertThatJobs(storageProvider.getJobList(ENQUEUED, now().minus(1, HOURS), AmountBasedList.ascOnUpdatedAt(100)))
                .hasSize(3)
                .containsExactly(jobs.get(0), jobs.get(1), jobs.get(2));

        assertThatJobs(storageProvider.getJobList(ENQUEUED, now().minus(1, HOURS), AmountBasedList.descOnUpdatedAt(100)))
                .hasSize(3)
                .containsExactly(jobs.get(2), jobs.get(1), jobs.get(0));

        assertThatJobs(storageProvider.getJobList(PROCESSING, now().minus(1, HOURS), AmountBasedList.ascOnUpdatedAt(100)))
                .isEmpty();
    }

    @Test
    void testDeleteJobs() {
        final List<Job> jobs = asList(
                aJob().withEnqueuedState(now().minus(4, HOURS)).build(),
                aJob().withEnqueuedState(now().minus(3, HOURS)).build(),
                aJob().withEnqueuedState(now().minus(2, HOURS)).build(),
                aJob().withEnqueuedState(now()).build()
        );

        storageProvider.save(jobs);

        storageProvider.deleteJobsPermanently(ENQUEUED, now().minus(1, HOURS));

        List<Job> fetchedJobs = storageProvider.getJobList(ENQUEUED, AmountBasedList.ascOnUpdatedAt(100));

        assertThat(fetchedJobs).hasSize(1);
    }

    @Test
    void testGetCarbonAwareJobsList() {
        final List<Job> jobs = asList(
                aJob().withCarbonAwareAwaitingState(CarbonAwarePeriod.before(now().plus(4, HOURS))).build(),
                aJob().withCarbonAwareAwaitingState(CarbonAwarePeriod.before(now().plus(12, HOURS))).build(),
                aJob().withCarbonAwareAwaitingState(CarbonAwarePeriod.before(now().plus(36, HOURS))).build(),
                aJob().withCarbonAwareAwaitingState(CarbonAwarePeriod.before(now().plus(48, HOURS))).build()
        );
        storageProvider.save(jobs);

        assertThatJobs(storageProvider.getCarbonAwareJobList(now().plus(3, HOURS), AmountBasedList.ascOnCarbonAwareDeadline(100)))
                .hasSize(0);
        assertThatJobs(storageProvider.getCarbonAwareJobList(now().plus(5, HOURS), AmountBasedList.ascOnCarbonAwareDeadline(100)))
                .hasSize(1)
                .containsExactly(jobs.get(0));
        assertThatJobs(storageProvider.getCarbonAwareJobList(now().plus(50, HOURS), AmountBasedList.ascOnCarbonAwareDeadline(100)))
                .hasSize(4)
                .containsExactly(jobs.get(0), jobs.get(1), jobs.get(2), jobs.get(3));
        assertThatJobs(storageProvider.getCarbonAwareJobList(now().plus(50, HOURS), AmountBasedList.ascOnCarbonAwareDeadline(1)))
                .hasSize(1)
                .containsExactly(jobs.get(0));

        Job aCarbonAwareJob = aJob().withCarbonAwareAwaitingState(CarbonAwarePeriod.before(now().plus(4, HOURS))).build();
        storageProvider.save(aCarbonAwareJob);

        aCarbonAwareJob.scheduleAt(Instant.now(), "test");
        storageProvider.save(aCarbonAwareJob);

        assertThatJobs(storageProvider.getCarbonAwareJobList(now().plus(50, HOURS), AmountBasedList.ascOnCarbonAwareDeadline(100)))
                .hasSize(4)
                .containsExactly(jobs.get(0), jobs.get(1), jobs.get(2), jobs.get(3));
    }

    @Test
    void testScheduledJobs() {
        Job job1 = anEnqueuedJob().withState(new ScheduledState(now())).build();
        Job job2 = anEnqueuedJob().withState(new ScheduledState(now().plus(20, HOURS))).build();
        final List<Job> jobs = asList(job1, job2);

        storageProvider.save(jobs);

        assertThatJobs(storageProvider.getScheduledJobs(now().plus(5, SECONDS), AmountBasedList.ascOnUpdatedAt(100)))
                .hasSize(1)
                .contains(job1);
    }

    @Test
    void testScheduledJobsPage() {
        Job job1 = anEnqueuedJob().withState(new ScheduledState(now())).build();
        Job job2 = anEnqueuedJob().withState(new ScheduledState(now().plusSeconds(1))).build();
        Job job3 = anEnqueuedJob().withState(new ScheduledState(now().plusSeconds(2))).build();
        final List<Job> jobs = asList(job1, job2, job3);

        storageProvider.save(jobs);

        Page<Job> jobPage1 = storageProvider.getScheduledJobs(now().plus(5, SECONDS), OffsetBasedPage.ascOnUpdatedAt(2));

        assertThatJobs(jobPage1.getItems())
                .hasSize(2)
                .contains(job1, job2);

        Page<Job> jobPage2 = storageProvider.getScheduledJobs(now().plus(5, SECONDS), OffsetBasedPageRequest.fromString(jobPage1.getNextPage()));

        assertThatJobs(jobPage2.getItems())
                .hasSize(1)
                .contains(job3);
    }

    @Test
    void testCRUDRecurringJobLifeCycle() {
        assertThat(storageProvider.recurringJobsUpdated(0L)).isFalse();

<<<<<<< HEAD
        RecurringJob recurringJobv1 = new RecurringJob("my-job", defaultJobDetails().build(), ScheduleExpressionType.getSchedule(Cron.daily()), ZoneId.systemDefault());
=======
        RecurringJob recurringJobv1 = aDefaultRecurringJob().withId("my-job").withCronExpression(Cron.daily()).build();
>>>>>>> b0eea8be
        storageProvider.saveRecurringJob(recurringJobv1);
        assertThat(storageProvider.recurringJobsUpdated(0L)).isTrue();
        RecurringJobsResult recurringJobsResult1 = storageProvider.getRecurringJobs();
        assertThat(recurringJobsResult1).hasSize(1);
        await().untilAsserted(() -> assertThat(storageProvider.recurringJobsUpdated(recurringJobsResult1.getLastModifiedHash())).isFalse());


<<<<<<< HEAD
        RecurringJob recurringJobv2 = new RecurringJob("my-job", defaultJobDetails().build(), ScheduleExpressionType.getSchedule(Cron.hourly()), ZoneId.systemDefault());
=======
        RecurringJob recurringJobv2 = aDefaultRecurringJob().withId("my-job").withCronExpression(Cron.hourly()).build();
>>>>>>> b0eea8be
        storageProvider.saveRecurringJob(recurringJobv2);

        await().untilAsserted(() -> assertThat(storageProvider.recurringJobsUpdated(recurringJobsResult1.getLastModifiedHash())).isTrue());
        RecurringJobsResult recurringJobsResult2 = storageProvider.getRecurringJobs();
        assertThat(recurringJobsResult2).hasSize(1);
        await().untilAsserted(() -> assertThat(storageProvider.recurringJobsUpdated(recurringJobsResult2.getLastModifiedHash())).isFalse());

        assertThat(storageProvider.getRecurringJobs().get(0).getScheduleExpression()).isEqualTo(Cron.hourly());

<<<<<<< HEAD
        RecurringJob otherRecurringJob = new RecurringJob("my-other-job", defaultJobDetails().build(), ScheduleExpressionType.getSchedule(Cron.hourly()), ZoneId.systemDefault());
=======
        RecurringJob otherRecurringJob = aDefaultRecurringJob().withId("my-other-job").withCronExpression(Cron.hourly()).build();
>>>>>>> b0eea8be
        storageProvider.saveRecurringJob(otherRecurringJob);
        await().untilAsserted(() -> assertThat(storageProvider.recurringJobsUpdated(recurringJobsResult2.getLastModifiedHash())).isTrue());
        RecurringJobsResult recurringJobsResult3 = storageProvider.getRecurringJobs();
        assertThat(recurringJobsResult3).hasSize(2);
        await().untilAsserted(() -> assertThat(storageProvider.recurringJobsUpdated(recurringJobsResult3.getLastModifiedHash())).isFalse());

        int deleted = storageProvider.deleteRecurringJob("my-job");
        assertThat(deleted).isEqualTo(1);
        await().untilAsserted(() -> assertThat(storageProvider.recurringJobsUpdated(recurringJobsResult3.getLastModifiedHash())).isTrue());
        RecurringJobsResult recurringJobsResult4 = storageProvider.getRecurringJobs();
        assertThat(recurringJobsResult4).hasSize(1);
        await().untilAsserted(() -> assertThat(storageProvider.recurringJobsUpdated(recurringJobsResult4.getLastModifiedHash())).isFalse());

        // DELETE NON EXISTENT RECURRING JOB
        int deletedForNonExistingJob = storageProvider.deleteRecurringJob("non-existing-recurring-job");
        assertThat(deletedForNonExistingJob).isEqualTo(0);
    }

    @RepeatedIfExceptionsTest(repeats = 3)
    void testOnChangeListenerForSaveAndDeleteJob() {
        final SimpleJobStorageOnChangeListener onChangeListener = new SimpleJobStorageOnChangeListener();
        storageProvider.addJobStorageOnChangeListener(onChangeListener);

        Job job = anEnqueuedJob().build();
        storageProvider.save(job);
        await().untilAsserted(() -> assertThat(onChangeListener.changes).hasSize(1));

        job.delete("For test");
        storageProvider.save(job);
        await().untilAsserted(() -> assertThat(onChangeListener.changes).hasSize(2));
    }

    @RepeatedIfExceptionsTest(repeats = 3)
    void testOnChangeListenerForSaveJobList() {
        final SimpleJobStorageOnChangeListener onChangeListener = new SimpleJobStorageOnChangeListener();
        storageProvider.addJobStorageOnChangeListener(onChangeListener);

        final List<Job> jobs = asList(anEnqueuedJob().build(), anEnqueuedJob().build());
        storageProvider.save(jobs);
        await().untilAsserted(() -> assertThat(onChangeListener.changes).hasSize(1));

        jobs.forEach(job -> job.startProcessingOn(backgroundJobServer));
        storageProvider.save(jobs);
        await().untilAsserted(() -> assertThat(onChangeListener.changes).hasSize(2));
    }

    @RepeatedIfExceptionsTest(repeats = 3)
    void testOnChangeListenerForDeleteJobsByState() {
        storageProvider.save(asList(anEnqueuedJob().build(), anEnqueuedJob().build()));

        final SimpleJobStorageOnChangeListener onChangeListener = new SimpleJobStorageOnChangeListener();
        storageProvider.addJobStorageOnChangeListener(onChangeListener);

        storageProvider.deleteJobsPermanently(ENQUEUED, now());

        await().untilAsserted(() -> assertThat(onChangeListener.changes).hasSize(1));
    }

    @Test
    void testJobStats() {
        storageProvider.announceBackgroundJobServer(backgroundJobServer.getServerStatus());

        assertThatCode(() -> storageProvider.getJobStats()).doesNotThrowAnyException();

        storageProvider.publishTotalAmountOfSucceededJobs(5);
        storageProvider.save(asList(
                aCarbonAwaitingJob().build(),
                anEnqueuedJob().build(),
                anEnqueuedJob().build(),
                anEnqueuedJob().build(),
                aJobInProgress().build(),
                aScheduledJob().build(),
                aFailedJob().build(),
                aFailedJob().build(),
                aSucceededJob().build(),
                aDeletedJob().build()
        ));
        storageProvider.saveRecurringJob(aDefaultRecurringJob().withId("id1").build());
        storageProvider.saveRecurringJob(aDefaultRecurringJob().withId("id2").build());

        final JobStats jobStats = storageProvider.getJobStats();
        assertThat(jobStats.getAwaiting()).isEqualTo(1);
        assertThat(jobStats.getScheduled()).isEqualTo(1);
        assertThat(jobStats.getEnqueued()).isEqualTo(3);
        assertThat(jobStats.getProcessing()).isEqualTo(1);
        assertThat(jobStats.getFailed()).isEqualTo(2);
        assertThat(jobStats.getSucceeded()).isEqualTo(1);
        assertThat(jobStats.getAllTimeSucceeded()).isEqualTo(5);
        assertThat(jobStats.getDeleted()).isEqualTo(1);
        assertThat(jobStats.getRecurringJobs()).isEqualTo(2);
        assertThat(jobStats.getBackgroundJobServers()).isEqualTo(1);
    }


    @Test
    @Disabled
    void testPerformance() {
        int amount = 1000000;
        IntStream.range(0, amount)
                .peek(i -> {
                    if (i % 10000 == 0) {
                        System.out.println("Saving job " + i);
                    }
                })
                .mapToObj(i -> anEnqueuedJob().withJobDetails(systemOutPrintLnJobDetails("this is test " + i)).build())
                .collect(batchCollector(1000, storageProvider::save));

        AtomicInteger atomicInteger = new AtomicInteger();
        storageProvider
                .getJobList(ENQUEUED, AmountBasedList.ascOnUpdatedAt(10000))
                .stream()
                .parallel()
                .peek(job -> {
                    job.startProcessingOn(backgroundJobServer);
                    storageProvider.save(job);
                    if (atomicInteger.get() % 100 == 0) {
                        System.out.println("Retrieved job " + atomicInteger.get());
                    }
                })
                .forEach(job -> atomicInteger.incrementAndGet());

        assertThat(atomicInteger).hasValue(10000);
    }

    private static class SimpleJobStorageOnChangeListener implements JobStatsChangeListener {

        private final List<JobStats> changes = new ArrayList<>();

        @Override
        public void onChange(JobStats jobStats) {
            this.changes.add(jobStats);
        }
    }

    private static class SimpleMetadataOnChangeListener implements MetadataChangeListener {

        private final List<List<JobRunrMetadata>> changes = new ArrayList<>();

        @Override
        public String listenForChangesOfMetadataName() {
            return "metadata-name";
        }

        @Override
        public void onChange(List<JobRunrMetadata> metadata) {
            this.changes.add(metadata);
        }
    }

    public static abstract class ThrowingStorageProvider implements AutoCloseable {

        private final StorageProvider storageProvider;
        private final String fieldNameForReset;
        private Object originalState;

        public ThrowingStorageProvider(StorageProvider storageProvider, String fieldNameForReset) {
            this.storageProvider = storageProvider;
            this.fieldNameForReset = fieldNameForReset;

            try {
                saveInternalStorageProviderState(storageProvider);
                makeStorageProviderThrowException(storageProvider);
            } catch (Exception e) {
                throw new RuntimeException("Exception setting up ThrowingStorageProvider", e);
            }
        }

        public void close() {
            resetStorageProviderUsingInternalState(storageProvider);
        }

        protected void saveInternalStorageProviderState(StorageProvider storageProvider) {
            this.originalState = getInternalState(storageProvider, fieldNameForReset);
        }

        protected abstract void makeStorageProviderThrowException(StorageProvider storageProvider) throws Exception;

        protected void resetStorageProviderUsingInternalState(StorageProvider storageProvider) {
            setInternalState(storageProvider, fieldNameForReset, originalState);
        }
    }
}<|MERGE_RESOLUTION|>--- conflicted
+++ resolved
@@ -6,9 +6,7 @@
 import org.jobrunr.jobs.JobDetails;
 import org.jobrunr.jobs.RecurringJob;
 import org.jobrunr.jobs.mappers.JobMapper;
-import org.jobrunr.jobs.states.CarbonAwareAwaitingState;
 import org.jobrunr.jobs.states.ScheduledState;
-import org.jobrunr.scheduling.ScheduleExpressionType;
 import org.jobrunr.scheduling.carbonaware.CarbonAwarePeriod;
 import org.jobrunr.scheduling.cron.Cron;
 import org.jobrunr.server.BackgroundJobServer;
@@ -31,11 +29,6 @@
 import org.mockito.junit.jupiter.MockitoExtension;
 
 import java.time.Instant;
-<<<<<<< HEAD
-import java.time.ZoneId;
-=======
-import java.time.temporal.ChronoUnit;
->>>>>>> b0eea8be
 import java.util.ArrayList;
 import java.util.List;
 import java.util.Map;
@@ -46,15 +39,10 @@
 
 import static java.time.Instant.now;
 import static java.time.temporal.ChronoUnit.HOURS;
-<<<<<<< HEAD
-import static java.time.temporal.ChronoUnit.MICROS;
 import static java.time.temporal.ChronoUnit.MILLIS;
 import static java.time.temporal.ChronoUnit.MINUTES;
+import static java.time.temporal.ChronoUnit.MICROS;
 import static java.time.temporal.ChronoUnit.SECONDS;
-=======
-import static java.time.temporal.ChronoUnit.MILLIS;
-import static java.time.temporal.ChronoUnit.MINUTES;
->>>>>>> b0eea8be
 import static java.util.Arrays.asList;
 import static java.util.Collections.emptyList;
 import static java.util.Collections.emptyMap;
@@ -79,7 +67,6 @@
 import static org.jobrunr.jobs.JobTestBuilder.aSucceededJob;
 import static org.jobrunr.jobs.JobTestBuilder.anEnqueuedJob;
 import static org.jobrunr.jobs.RecurringJobTestBuilder.aDefaultRecurringJob;
-import static org.jobrunr.jobs.states.StateName.AWAITING;
 import static org.jobrunr.jobs.states.StateName.DELETED;
 import static org.jobrunr.jobs.states.StateName.ENQUEUED;
 import static org.jobrunr.jobs.states.StateName.PROCESSING;
@@ -569,7 +556,7 @@
     void testRecurringJobExists() {
         JobDetails jobDetails = defaultJobDetails().build();
         RecurringJob recurringJob = aDefaultRecurringJob().withJobDetails(jobDetails).build();
-        Job scheduledJob = recurringJob.toJobsWith1FutureRun(now(), now().plusSeconds(15)).get(0);
+        Job scheduledJob = recurringJob.toScheduledJobs(now(), now().plusSeconds(15)).get(0);
 
         storageProvider.save(scheduledJob);
         assertThat(storageProvider.recurringJobExists(recurringJob.getId())).isTrue();
@@ -593,58 +580,13 @@
     }
 
     @Test
-<<<<<<< HEAD
-    void testCountRecurringJobInstances() {
-        JobDetails jobDetails = defaultJobDetails().build();
-        RecurringJob recurringJob = aDefaultRecurringJob().withJobDetails(jobDetails).build();
-        Job scheduledRecurringJob1 = recurringJob.toJobsWith1FutureRun(now(), now().plusSeconds(15)).get(0);
-        Job scheduledRecurringJob2 = recurringJob.toJobsWith1FutureRun(now(), now().plusSeconds(15)).get(0);
-        Job anEnqueuedJob = anEnqueuedJob().build();
-
-        storageProvider.save(asList(scheduledRecurringJob1, anEnqueuedJob));
-
-        assertThat(storageProvider.countRecurringJobInstances(recurringJob.getId())).isEqualTo(1);
-        assertThat(storageProvider.countRecurringJobInstances(recurringJob.getId(), AWAITING, SCHEDULED, ENQUEUED, PROCESSING)).isEqualTo(1);
-        assertThat(storageProvider.countRecurringJobInstances(recurringJob.getId(), SCHEDULED)).isEqualTo(1);
-        assertThat(storageProvider.countRecurringJobInstances(recurringJob.getId(), AWAITING, ENQUEUED, PROCESSING)).isEqualTo(0);
-
-        scheduledRecurringJob1.enqueue();
-        storageProvider.save(scheduledRecurringJob1);
-        storageProvider.save(scheduledRecurringJob2);
-
-        assertThat(storageProvider.countRecurringJobInstances(recurringJob.getId(), AWAITING, SCHEDULED, ENQUEUED, PROCESSING)).isEqualTo(2);
-        assertThat(storageProvider.countRecurringJobInstances(recurringJob.getId(), ENQUEUED)).isEqualTo(1);
-        assertThat(storageProvider.countRecurringJobInstances(recurringJob.getId(), AWAITING, SCHEDULED, PROCESSING, SUCCEEDED)).isEqualTo(1);
-
-        scheduledRecurringJob1.delete("For test");
-        storageProvider.save(scheduledRecurringJob1);
-
-        assertThat(storageProvider.countRecurringJobInstances(recurringJob.getId(), AWAITING, SCHEDULED, ENQUEUED, PROCESSING)).isEqualTo(1);
-        assertThat(storageProvider.countRecurringJobInstances(recurringJob.getId(), DELETED)).isEqualTo(1);
-
-        storageProvider.deletePermanently(scheduledRecurringJob1.getId());
-
-        assertThat(storageProvider.countRecurringJobInstances(recurringJob.getId())).isEqualTo(1);
-    }
-
-    @Test
-=======
->>>>>>> b0eea8be
     void testGetRecurringJobsLatestScheduledRun() {
         Instant now = now();
         RecurringJob recurringJob1 = aDefaultRecurringJob().withId("r1").build();
         RecurringJob recurringJob2 = aDefaultRecurringJob().withId("r2").build();
-<<<<<<< HEAD
-        RecurringJob recurringJob3 = aDefaultRecurringJob().withId("r3").build();
 
         storageProvider.saveRecurringJob(recurringJob1);
         storageProvider.saveRecurringJob(recurringJob2);
-        storageProvider.saveRecurringJob(recurringJob3);
-=======
-
-        storageProvider.saveRecurringJob(recurringJob1);
-        storageProvider.saveRecurringJob(recurringJob2);
->>>>>>> b0eea8be
 
         assertThat(storageProvider.getRecurringJobsLatestScheduledRun()).isEqualTo(emptyMap());
 
@@ -659,20 +601,6 @@
                 .withRecurringJobId(recurringJob2.getId())
                 .withState(new ScheduledState(now))
                 .build();
-<<<<<<< HEAD
-        Job job1RJ3 = aJob().withJobDetails(TestService::doStaticWork)
-                .withRecurringJobId(recurringJob3.getId())
-                .withState(new CarbonAwareAwaitingState(now, now, now.plus(5, HOURS)))
-                .build();
-
-        storageProvider.save(asList(job, job1RJ1, job1RJ2, job1RJ3));
-
-        Map<String, Instant> latestScheduledRun1 = storageProvider.getRecurringJobsLatestScheduledRun();
-        assertThat(latestScheduledRun1).hasSize(3);
-        assertThat(latestScheduledRun1.get(recurringJob1.getId())).isCloseTo(now, within(500, MILLIS));
-        assertThat(latestScheduledRun1.get(recurringJob2.getId())).isCloseTo(now, within(500, MILLIS));
-        assertThat(latestScheduledRun1.get(recurringJob3.getId())).isCloseTo(now, within(500, MILLIS));
-=======
 
         storageProvider.save(asList(job, job1RJ1, job1RJ2));
 
@@ -680,7 +608,6 @@
         assertThat(latestScheduledRun1).hasSize(2);
         assertThat(latestScheduledRun1.get(recurringJob1.getId())).isCloseTo(now, within(500, MILLIS));
         assertThat(latestScheduledRun1.get(recurringJob2.getId())).isCloseTo(now, within(500, MILLIS));
->>>>>>> b0eea8be
 
         Job job2RJ1 = aJob().withJobDetails(TestService::doStaticWork)
                 .withRecurringJobId(recurringJob1.getId())
@@ -919,11 +846,7 @@
     void testCRUDRecurringJobLifeCycle() {
         assertThat(storageProvider.recurringJobsUpdated(0L)).isFalse();
 
-<<<<<<< HEAD
-        RecurringJob recurringJobv1 = new RecurringJob("my-job", defaultJobDetails().build(), ScheduleExpressionType.getSchedule(Cron.daily()), ZoneId.systemDefault());
-=======
         RecurringJob recurringJobv1 = aDefaultRecurringJob().withId("my-job").withCronExpression(Cron.daily()).build();
->>>>>>> b0eea8be
         storageProvider.saveRecurringJob(recurringJobv1);
         assertThat(storageProvider.recurringJobsUpdated(0L)).isTrue();
         RecurringJobsResult recurringJobsResult1 = storageProvider.getRecurringJobs();
@@ -931,11 +854,7 @@
         await().untilAsserted(() -> assertThat(storageProvider.recurringJobsUpdated(recurringJobsResult1.getLastModifiedHash())).isFalse());
 
 
-<<<<<<< HEAD
-        RecurringJob recurringJobv2 = new RecurringJob("my-job", defaultJobDetails().build(), ScheduleExpressionType.getSchedule(Cron.hourly()), ZoneId.systemDefault());
-=======
         RecurringJob recurringJobv2 = aDefaultRecurringJob().withId("my-job").withCronExpression(Cron.hourly()).build();
->>>>>>> b0eea8be
         storageProvider.saveRecurringJob(recurringJobv2);
 
         await().untilAsserted(() -> assertThat(storageProvider.recurringJobsUpdated(recurringJobsResult1.getLastModifiedHash())).isTrue());
@@ -945,11 +864,7 @@
 
         assertThat(storageProvider.getRecurringJobs().get(0).getScheduleExpression()).isEqualTo(Cron.hourly());
 
-<<<<<<< HEAD
-        RecurringJob otherRecurringJob = new RecurringJob("my-other-job", defaultJobDetails().build(), ScheduleExpressionType.getSchedule(Cron.hourly()), ZoneId.systemDefault());
-=======
         RecurringJob otherRecurringJob = aDefaultRecurringJob().withId("my-other-job").withCronExpression(Cron.hourly()).build();
->>>>>>> b0eea8be
         storageProvider.saveRecurringJob(otherRecurringJob);
         await().untilAsserted(() -> assertThat(storageProvider.recurringJobsUpdated(recurringJobsResult2.getLastModifiedHash())).isTrue());
         RecurringJobsResult recurringJobsResult3 = storageProvider.getRecurringJobs();
