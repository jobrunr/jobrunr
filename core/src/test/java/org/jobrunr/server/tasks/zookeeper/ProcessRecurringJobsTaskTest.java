package org.jobrunr.server.tasks.zookeeper;

import io.github.artsok.RepeatedIfExceptionsTest;
import org.jobrunr.jobs.Job;
import org.jobrunr.jobs.RecurringJob;
import org.jobrunr.jobs.states.ScheduledState;
import org.jobrunr.scheduling.cron.Cron;
import org.jobrunr.server.tasks.AbstractTaskTest;
import org.jobrunr.storage.RecurringJobsResult;
import org.junit.jupiter.api.BeforeEach;
import org.junit.jupiter.api.Test;
import org.mockito.MockedStatic;

import java.time.Instant;
import java.util.List;

import static java.time.Instant.now;
import static org.jobrunr.JobRunrAssertions.assertThat;
import static org.jobrunr.JobRunrAssertions.assertThatJobs;
import static org.jobrunr.jobs.RecurringJobTestBuilder.aDefaultRecurringJob;
import static org.jobrunr.jobs.states.StateName.AWAITING;
import static org.jobrunr.jobs.states.StateName.ENQUEUED;
import static org.jobrunr.jobs.states.StateName.PROCESSING;
import static org.jobrunr.jobs.states.StateName.SCHEDULED;
import static org.jobrunr.utils.SleepUtils.sleep;
import static org.mockito.ArgumentMatchers.anyLong;
import static org.mockito.InstantMocker.FIXED_INSTANT_RIGHT_BEFORE_THE_HOUR;
import static org.mockito.InstantMocker.FIXED_INSTANT_RIGHT_BEFORE_THE_MINUTE;
import static org.mockito.InstantMocker.FIXED_INSTANT_RIGHT_ON_THE_MINUTE;
import static org.mockito.InstantMocker.mockTime;
import static org.mockito.Mockito.clearInvocations;
import static org.mockito.Mockito.never;
import static org.mockito.Mockito.times;
import static org.mockito.Mockito.verify;
import static org.mockito.Mockito.when;

class ProcessRecurringJobsTaskTest extends AbstractTaskTest {

    ProcessRecurringJobsTask task;

    @BeforeEach
    void setUpTask() {
        task = new ProcessRecurringJobsTask(backgroundJobServer);
    }

    @Test
    void testTask() {
        RecurringJob recurringJob = aDefaultRecurringJob().withCronExpression("*/5 * * * * *").build();

        when(storageProvider.recurringJobsUpdated(anyLong())).thenReturn(true);
        when(storageProvider.getRecurringJobs()).thenReturn(new RecurringJobsResult(List.of(recurringJob)));

        runTask(task);

        verify(storageProvider).save(jobsToSaveArgumentCaptor.capture());
        assertThatJobs(jobsToSaveArgumentCaptor.getValue())
                .hasSize(1)
                .allMatch(job -> job.hasState(SCHEDULED))
                .allMatch(job -> recurringJob.getId().equals(job.getRecurringJobId().orElse(null)));
    }

    @Test
    void recurringJobsAreCached() {
        RecurringJob recurringJob = aDefaultRecurringJob().withCronExpression("*/5 * * * * *").build();

        when(storageProvider.recurringJobsUpdated(anyLong())).thenReturn(true, false, true);
        when(storageProvider.getRecurringJobs()).thenReturn(new RecurringJobsResult(List.of(recurringJob)));

        runTask(task); // initial loading
        verify(storageProvider, times(1)).recurringJobsUpdated(anyLong());
        verify(storageProvider, times(1)).getRecurringJobs();

        runTask(task); // no updates to recurring jobs
        verify(storageProvider, times(2)).recurringJobsUpdated(anyLong());
        verify(storageProvider, times(1)).getRecurringJobs();

        runTask(task); // reload as recurring jobs updated
        verify(storageProvider, times(3)).recurringJobsUpdated(anyLong());
        verify(storageProvider, times(2)).getRecurringJobs();
    }

    @Test
    void taskDoesNotScheduleSameJobIfItIsAlreadyScheduledEnqueuedOrProcessed() {
        Instant now = now();
        RecurringJob recurringJob = aDefaultRecurringJob().withCronExpression("*/5 * * * * *").build();

        when(storageProvider.recurringJobsUpdated(anyLong())).thenReturn(true);
        when(storageProvider.getRecurringJobs()).thenReturn(new RecurringJobsResult(List.of(recurringJob)));

        Instant scheduledAt;

        // FIRST RUN - No Jobs scheduled yet.
        try (MockedStatic<Instant> ignored = mockTime(now)) {
<<<<<<< HEAD
            when(storageProvider.recurringJobExists(recurringJob.getId(), AWAITING, SCHEDULED, ENQUEUED, PROCESSING)).thenReturn(false);
=======
            when(storageProvider.getRecurringJobScheduledInstants(recurringJob.getId(), SCHEDULED, ENQUEUED, PROCESSING)).thenReturn(List.of());
>>>>>>> f51ab76a

            runTask(task);

            verify(storageProvider).save(jobsToSaveArgumentCaptor.capture());
            List<Job> scheduledJobs = jobsToSaveArgumentCaptor.getAllValues().get(0);
            assertThatJobs(scheduledJobs)
                    .hasSize(1)
                    .allMatch(job -> job.hasState(SCHEDULED))
                    .allMatch(job -> recurringJob.getId().equals(job.getRecurringJobId().orElse(null)));

            scheduledAt = ((ScheduledState) scheduledJobs.get(0).getJobState()).getScheduledAt();
        }


        // SECOND RUN - the 1 job scheduled in the first run is still active.
        try (MockedStatic<Instant> ignored = mockTime(now.plus(pollInterval()))) {
            clearInvocations(storageProvider);
<<<<<<< HEAD
            when(storageProvider.recurringJobExists(recurringJob.getId(), AWAITING, SCHEDULED, ENQUEUED, PROCESSING)).thenReturn(true);
=======
            when(storageProvider.getRecurringJobScheduledInstants(recurringJob.getId(), SCHEDULED, ENQUEUED, PROCESSING)).thenReturn(List.of(scheduledAt));
>>>>>>> f51ab76a

            runTask(task);

            verify(storageProvider, times(0)).save(jobsToSaveArgumentCaptor.capture());
        }

        // THIRD RUN - the 1 scheduled job is no longer active
        try (MockedStatic<Instant> ignored = mockTime(now.plus(pollInterval().multipliedBy(2)))) {
            clearInvocations(storageProvider);
<<<<<<< HEAD
            when(storageProvider.recurringJobExists(recurringJob.getId(), AWAITING, SCHEDULED, ENQUEUED, PROCESSING)).thenReturn(false);
=======
            when(storageProvider.getRecurringJobScheduledInstants(recurringJob.getId(), SCHEDULED, ENQUEUED, PROCESSING)).thenReturn(List.of());
>>>>>>> f51ab76a

            runTask(task);

            verify(storageProvider, times(1)).save(jobsToSaveArgumentCaptor.capture());
        }
    }

    @Test
    void taskSchedulesOneExtraJobAheadOfTime() {
        RecurringJob recurringJob = aDefaultRecurringJob().withIntervalExpression("PT24H").build();

        when(storageProvider.recurringJobsUpdated(anyLong())).thenReturn(true);
        when(storageProvider.getRecurringJobs()).thenReturn(new RecurringJobsResult(List.of(recurringJob)));

        runTask(task);

        verify(storageProvider).save(jobsToSaveArgumentCaptor.capture());
        assertThatJobs(jobsToSaveArgumentCaptor.getAllValues().get(0))
                .hasSize(1)
                .allMatch(j -> j.getRecurringJobId().orElse("").equals(recurringJob.getId()))
                .allMatch(j -> j.getState() == SCHEDULED);
    }

    @Test
    void taskSkipsAlreadyScheduledRecurringJobsOnStartup() {
        Instant now = now();
        RecurringJob recurringJob = aDefaultRecurringJob().withIntervalExpression("PT1H").build();

        Instant lastScheduledAt = now().plusSeconds(6);
        when(storageProvider.recurringJobsUpdated(anyLong())).thenReturn(true);
        when(storageProvider.getRecurringJobs()).thenReturn(new RecurringJobsResult(List.of(recurringJob)));
        ProcessRecurringJobsTask task = new ProcessRecurringJobsTask(backgroundJobServer);

        // FIRST RUN - 1 job is already scheduled
        try (MockedStatic<Instant> ignored = mockTime(now)) {
            when(storageProvider.getRecurringJobScheduledInstants(recurringJob.getId(), SCHEDULED, ENQUEUED, PROCESSING)).thenReturn(List.of(lastScheduledAt));

            runTask(task);

            verify(storageProvider, times(0)).save(jobsToSaveArgumentCaptor.capture());
        }

        // SECOND RUN - the job is still scheduled but will be moved to enqueued.
        try (MockedStatic<Instant> ignored = mockTime(now.plus(pollInterval()))) {
            clearInvocations(storageProvider);
            when(storageProvider.getRecurringJobScheduledInstants(recurringJob.getId(), SCHEDULED, ENQUEUED, PROCESSING)).thenReturn(List.of(lastScheduledAt));

            runTask(task);

            verify(storageProvider, times(0)).save(jobsToSaveArgumentCaptor.capture());
            verify(storageProvider, never()).getRecurringJobScheduledInstants(recurringJob.getId(), SCHEDULED, ENQUEUED, PROCESSING);
            assertThat(logger).hasNoInfoMessageContaining("Recurring job 'a recurring job' resulted in 1 scheduled jobs in time range");
        }

        // THIRD RUN - the 1 scheduled job is no longer active
        try (MockedStatic<Instant> ignored = mockTime(now.plus(pollInterval().multipliedBy(2)))) {
            clearInvocations(storageProvider);
            when(storageProvider.getRecurringJobScheduledInstants(recurringJob.getId(), SCHEDULED, ENQUEUED, PROCESSING)).thenReturn(List.of());

            runTask(task);

            verify(storageProvider, times(1)).save(jobsToSaveArgumentCaptor.capture());
        }
    }

    @Test
    void taskKeepsTrackOfRecurringJobRuns() {
        RecurringJob recurringJob = aDefaultRecurringJob().withCronExpression("*/15 * * * * *").build();

        when(storageProvider.recurringJobsUpdated(anyLong())).thenReturn(true);
        when(storageProvider.getRecurringJobs()).thenReturn(new RecurringJobsResult(List.of(recurringJob)));
<<<<<<< HEAD
        when(storageProvider.recurringJobExists(recurringJob.getId(), AWAITING, SCHEDULED, ENQUEUED, PROCESSING)).thenReturn(false);
=======
        when(storageProvider.getRecurringJobScheduledInstants(recurringJob.getId(), SCHEDULED, ENQUEUED, PROCESSING)).thenReturn(List.of());
>>>>>>> f51ab76a

        try (MockedStatic<Instant> ignored = mockTime(FIXED_INSTANT_RIGHT_BEFORE_THE_HOUR)) {
            runTask(task);

            verify(storageProvider, times(1)).save(jobsToSaveArgumentCaptor.capture());
            assertThatJobs(jobsToSaveArgumentCaptor.getAllValues().get(0))
                    .hasSize(1)
                    .allMatch(j -> j.getRecurringJobId().orElse("").equals(recurringJob.getId()))
                    .allMatch(j -> j.getState() == SCHEDULED);
        }


        try (MockedStatic<Instant> ignored = mockTime(FIXED_INSTANT_RIGHT_BEFORE_THE_HOUR.plus(pollInterval()))) {
            clearInvocations(storageProvider);

            runTask(task);

            verify(storageProvider, times(1)).save(jobsToSaveArgumentCaptor.capture());
        }
    }

    @Test
    void taskDoesNotLogInfoMessageIfJobIsScheduledButYetToPassTheNextScheduledInstant() {
        RecurringJob recurringJob = aDefaultRecurringJob().withCronExpression(Cron.minutely()).build();

        when(storageProvider.recurringJobsUpdated(anyLong())).thenReturn(true);
        when(storageProvider.getRecurringJobs()).thenReturn(new RecurringJobsResult(List.of(recurringJob)));

        try (MockedStatic<Instant> ignored = mockTime(FIXED_INSTANT_RIGHT_BEFORE_THE_MINUTE.minus(pollInterval()))) {
            runTask(task);

            verify(storageProvider, times(1)).save(jobsToSaveArgumentCaptor.capture());
            clearInvocations(storageProvider);
        }

<<<<<<< HEAD
        when(storageProvider.recurringJobExists(recurringJob.getId(), AWAITING, SCHEDULED, ENQUEUED, PROCESSING)).thenReturn(true);
=======
        when(storageProvider.getRecurringJobScheduledInstants(recurringJob.getId(), SCHEDULED, ENQUEUED, PROCESSING)).thenReturn(List.of(FIXED_INSTANT_RIGHT_ON_THE_MINUTE));
>>>>>>> f51ab76a
        try (MockedStatic<Instant> ignored = mockTime(FIXED_INSTANT_RIGHT_BEFORE_THE_MINUTE)) {
            runTask(task);

            verify(storageProvider, never()).save(jobsToSaveArgumentCaptor.capture());
            assertThat(logger).hasNoInfoMessageContaining("Run will be skipped as job is taking longer than given CronExpression or Interval");
        }

        try (MockedStatic<Instant> ignored = mockTime(FIXED_INSTANT_RIGHT_BEFORE_THE_MINUTE.plus(pollInterval()))) {
            runTask(task);

            verify(storageProvider, never()).save(jobsToSaveArgumentCaptor.capture());
<<<<<<< HEAD
            assertThat(logger).hasInfoMessageContaining("Recurring job 'a recurring job' resulted in 1 scheduled jobs in time range 2022-12-14T08:36:00.500Z - 2022-12-14T08:36:05.500Z (PT5S) but it is already either AWAITING/SCHEDULED/ENQUEUED or PROCESSING and taking longer than given CronExpression or Interval. Run will be skipped.");
=======
            assertThat(logger).hasNoInfoMessageContaining("Recurring job 'a recurring job' resulted in 1 scheduled jobs in time range 2022-12-14T08:36:00.500Z - 2022-12-14T08:36:05.500Z (PT5S) but it is already SCHEDULED, ENQUEUED or PROCESSING. Run will be skipped as job is taking longer than given CronExpression or Interval.");
        }

        try (MockedStatic<Instant> ignored = mockTime(FIXED_INSTANT_RIGHT_BEFORE_THE_MINUTE.plusSeconds(60))) { // time skip
            runTask(task);

            verify(storageProvider, never()).save(jobsToSaveArgumentCaptor.capture());
            assertThat(logger).hasInfoMessageContaining("Recurring job 'a recurring job' resulted in 1 scheduled jobs in time range 2022-12-14T08:36:55.500Z - 2022-12-14T08:37:00.500Z (PT5S) but it is already SCHEDULED, ENQUEUED or PROCESSING.");
>>>>>>> f51ab76a
        }
    }

    @RepeatedIfExceptionsTest(repeats = 3)
    void taskSchedulesJobsThatWereMissedDuringStopTheWorldGC() {
        RecurringJob recurringJob = aDefaultRecurringJob().withCronExpression("*/5 * * * * *").build();

        when(storageProvider.recurringJobsUpdated(anyLong())).thenReturn(true);
        when(storageProvider.getRecurringJobs()).thenReturn(new RecurringJobsResult(List.of(recurringJob)));

        runTask(task);
        sleep(10500);
        runTask(task);

        verify(storageProvider, times(2)).save(jobsToSaveArgumentCaptor.capture());
        assertThat(jobsToSaveArgumentCaptor.getValue())
                .hasSizeBetween(2, 3)
                .extracting(Job::getState)
                .containsOnly(SCHEDULED);
    }
}<|MERGE_RESOLUTION|>--- conflicted
+++ resolved
@@ -91,11 +91,7 @@
 
         // FIRST RUN - No Jobs scheduled yet.
         try (MockedStatic<Instant> ignored = mockTime(now)) {
-<<<<<<< HEAD
-            when(storageProvider.recurringJobExists(recurringJob.getId(), AWAITING, SCHEDULED, ENQUEUED, PROCESSING)).thenReturn(false);
-=======
-            when(storageProvider.getRecurringJobScheduledInstants(recurringJob.getId(), SCHEDULED, ENQUEUED, PROCESSING)).thenReturn(List.of());
->>>>>>> f51ab76a
+            when(storageProvider.getRecurringJobScheduledInstants(recurringJob.getId(), AWAITING, SCHEDULED, ENQUEUED, PROCESSING)).thenReturn(List.of());
 
             runTask(task);
 
@@ -113,11 +109,7 @@
         // SECOND RUN - the 1 job scheduled in the first run is still active.
         try (MockedStatic<Instant> ignored = mockTime(now.plus(pollInterval()))) {
             clearInvocations(storageProvider);
-<<<<<<< HEAD
-            when(storageProvider.recurringJobExists(recurringJob.getId(), AWAITING, SCHEDULED, ENQUEUED, PROCESSING)).thenReturn(true);
-=======
-            when(storageProvider.getRecurringJobScheduledInstants(recurringJob.getId(), SCHEDULED, ENQUEUED, PROCESSING)).thenReturn(List.of(scheduledAt));
->>>>>>> f51ab76a
+            when(storageProvider.getRecurringJobScheduledInstants(recurringJob.getId(), AWAITING, SCHEDULED, ENQUEUED, PROCESSING)).thenReturn(List.of(scheduledAt));
 
             runTask(task);
 
@@ -127,11 +119,7 @@
         // THIRD RUN - the 1 scheduled job is no longer active
         try (MockedStatic<Instant> ignored = mockTime(now.plus(pollInterval().multipliedBy(2)))) {
             clearInvocations(storageProvider);
-<<<<<<< HEAD
-            when(storageProvider.recurringJobExists(recurringJob.getId(), AWAITING, SCHEDULED, ENQUEUED, PROCESSING)).thenReturn(false);
-=======
-            when(storageProvider.getRecurringJobScheduledInstants(recurringJob.getId(), SCHEDULED, ENQUEUED, PROCESSING)).thenReturn(List.of());
->>>>>>> f51ab76a
+            when(storageProvider.getRecurringJobScheduledInstants(recurringJob.getId(), AWAITING, SCHEDULED, ENQUEUED, PROCESSING)).thenReturn(List.of());
 
             runTask(task);
 
@@ -203,11 +191,7 @@
 
         when(storageProvider.recurringJobsUpdated(anyLong())).thenReturn(true);
         when(storageProvider.getRecurringJobs()).thenReturn(new RecurringJobsResult(List.of(recurringJob)));
-<<<<<<< HEAD
-        when(storageProvider.recurringJobExists(recurringJob.getId(), AWAITING, SCHEDULED, ENQUEUED, PROCESSING)).thenReturn(false);
-=======
-        when(storageProvider.getRecurringJobScheduledInstants(recurringJob.getId(), SCHEDULED, ENQUEUED, PROCESSING)).thenReturn(List.of());
->>>>>>> f51ab76a
+        when(storageProvider.getRecurringJobScheduledInstants(recurringJob.getId(), AWAITING, SCHEDULED, ENQUEUED, PROCESSING)).thenReturn(List.of());
 
         try (MockedStatic<Instant> ignored = mockTime(FIXED_INSTANT_RIGHT_BEFORE_THE_HOUR)) {
             runTask(task);
@@ -243,11 +227,7 @@
             clearInvocations(storageProvider);
         }
 
-<<<<<<< HEAD
-        when(storageProvider.recurringJobExists(recurringJob.getId(), AWAITING, SCHEDULED, ENQUEUED, PROCESSING)).thenReturn(true);
-=======
-        when(storageProvider.getRecurringJobScheduledInstants(recurringJob.getId(), SCHEDULED, ENQUEUED, PROCESSING)).thenReturn(List.of(FIXED_INSTANT_RIGHT_ON_THE_MINUTE));
->>>>>>> f51ab76a
+        when(storageProvider.getRecurringJobScheduledInstants(recurringJob.getId(), AWAITING, SCHEDULED, ENQUEUED, PROCESSING)).thenReturn(List.of(FIXED_INSTANT_RIGHT_ON_THE_MINUTE));
         try (MockedStatic<Instant> ignored = mockTime(FIXED_INSTANT_RIGHT_BEFORE_THE_MINUTE)) {
             runTask(task);
 
@@ -259,10 +239,7 @@
             runTask(task);
 
             verify(storageProvider, never()).save(jobsToSaveArgumentCaptor.capture());
-<<<<<<< HEAD
-            assertThat(logger).hasInfoMessageContaining("Recurring job 'a recurring job' resulted in 1 scheduled jobs in time range 2022-12-14T08:36:00.500Z - 2022-12-14T08:36:05.500Z (PT5S) but it is already either AWAITING/SCHEDULED/ENQUEUED or PROCESSING and taking longer than given CronExpression or Interval. Run will be skipped.");
-=======
-            assertThat(logger).hasNoInfoMessageContaining("Recurring job 'a recurring job' resulted in 1 scheduled jobs in time range 2022-12-14T08:36:00.500Z - 2022-12-14T08:36:05.500Z (PT5S) but it is already SCHEDULED, ENQUEUED or PROCESSING. Run will be skipped as job is taking longer than given CronExpression or Interval.");
+            assertThat(logger).hasNoInfoMessageContaining("Recurring job 'a recurring job' resulted in 1 scheduled jobs in time range 2022-12-14T08:36:00.500Z - 2022-12-14T08:36:05.500Z (PT5S) but it is already either AWAITING/SCHEDULED/ENQUEUED or PROCESSING and taking longer than given CronExpression or Interval. Run will be skipped.");
         }
 
         try (MockedStatic<Instant> ignored = mockTime(FIXED_INSTANT_RIGHT_BEFORE_THE_MINUTE.plusSeconds(60))) { // time skip
@@ -270,7 +247,6 @@
 
             verify(storageProvider, never()).save(jobsToSaveArgumentCaptor.capture());
             assertThat(logger).hasInfoMessageContaining("Recurring job 'a recurring job' resulted in 1 scheduled jobs in time range 2022-12-14T08:36:55.500Z - 2022-12-14T08:37:00.500Z (PT5S) but it is already SCHEDULED, ENQUEUED or PROCESSING.");
->>>>>>> f51ab76a
         }
     }
 
