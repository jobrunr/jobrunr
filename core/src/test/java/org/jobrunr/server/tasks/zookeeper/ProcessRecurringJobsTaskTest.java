--- conflicted
+++ resolved
@@ -91,11 +91,7 @@
 
         // FIRST RUN - No Jobs scheduled yet.
         try (MockedStatic<Instant> ignored = mockTime(now)) {
-<<<<<<< HEAD
             when(storageProvider.getRecurringJobScheduledInstants(recurringJob.getId(), AWAITING, SCHEDULED, ENQUEUED, PROCESSING)).thenReturn(List.of());
-=======
-            when(storageProvider.recurringJobExists(recurringJob.getId(), AWAITING, SCHEDULED, ENQUEUED, PROCESSING)).thenReturn(false);
->>>>>>> 91388b18
 
             runTask(task);
 
@@ -113,11 +109,7 @@
         // SECOND RUN - the 1 job scheduled in the first run is still active.
         try (MockedStatic<Instant> ignored = mockTime(now.plus(pollInterval()))) {
             clearInvocations(storageProvider);
-<<<<<<< HEAD
             when(storageProvider.getRecurringJobScheduledInstants(recurringJob.getId(), AWAITING, SCHEDULED, ENQUEUED, PROCESSING)).thenReturn(List.of(scheduledAt));
-=======
-            when(storageProvider.recurringJobExists(recurringJob.getId(), AWAITING, SCHEDULED, ENQUEUED, PROCESSING)).thenReturn(true);
->>>>>>> 91388b18
 
             runTask(task);
 
@@ -127,11 +119,7 @@
         // THIRD RUN - the 1 scheduled job is no longer active
         try (MockedStatic<Instant> ignored = mockTime(now.plus(pollInterval().multipliedBy(2)))) {
             clearInvocations(storageProvider);
-<<<<<<< HEAD
             when(storageProvider.getRecurringJobScheduledInstants(recurringJob.getId(), AWAITING, SCHEDULED, ENQUEUED, PROCESSING)).thenReturn(List.of());
-=======
-            when(storageProvider.recurringJobExists(recurringJob.getId(), AWAITING, SCHEDULED, ENQUEUED, PROCESSING)).thenReturn(false);
->>>>>>> 91388b18
 
             runTask(task);
 
@@ -156,8 +144,6 @@
     }
 
     @Test
-<<<<<<< HEAD
-=======
     void ifJobIsScheduledAheadOfTimeTaskDoesNotCheckIfItIsAlreadyScheduledEnqueuedOrProcessed() {
         RecurringJob recurringJob = aDefaultRecurringJob().withIntervalExpression("PT24H").build();
 
@@ -174,7 +160,6 @@
     }
 
     @Test
->>>>>>> 91388b18
     void taskSkipsAlreadyScheduledRecurringJobsOnStartup() {
         Instant now = now();
         RecurringJob recurringJob = aDefaultRecurringJob().withIntervalExpression("PT1H").build();
@@ -186,11 +171,7 @@
 
         // FIRST RUN - 1 job is already scheduled
         try (MockedStatic<Instant> ignored = mockTime(now)) {
-<<<<<<< HEAD
             when(storageProvider.getRecurringJobScheduledInstants(recurringJob.getId(), AWAITING, SCHEDULED, ENQUEUED, PROCESSING)).thenReturn(List.of(lastScheduledAt));
-=======
-            when(storageProvider.recurringJobExists(recurringJob.getId(), AWAITING, SCHEDULED, ENQUEUED, PROCESSING)).thenReturn(true);
->>>>>>> 91388b18
 
             runTask(task);
 
@@ -200,31 +181,19 @@
         // SECOND RUN - the job is still scheduled but will be moved to enqueued.
         try (MockedStatic<Instant> ignored = mockTime(now.plus(pollInterval()))) {
             clearInvocations(storageProvider);
-<<<<<<< HEAD
             when(storageProvider.getRecurringJobScheduledInstants(recurringJob.getId(), AWAITING, SCHEDULED, ENQUEUED, PROCESSING)).thenReturn(List.of(lastScheduledAt));
-=======
-            when(storageProvider.recurringJobExists(recurringJob.getId(), AWAITING, SCHEDULED, ENQUEUED, PROCESSING)).thenReturn(true);
->>>>>>> 91388b18
 
             runTask(task);
 
             verify(storageProvider, times(0)).save(jobsToSaveArgumentCaptor.capture());
-<<<<<<< HEAD
             verify(storageProvider, never()).getRecurringJobScheduledInstants(recurringJob.getId(), AWAITING, SCHEDULED, ENQUEUED, PROCESSING);
-=======
-            verify(storageProvider, never()).recurringJobExists(recurringJob.getId(), AWAITING, SCHEDULED, ENQUEUED, PROCESSING);
->>>>>>> 91388b18
             assertThat(logger).hasNoInfoMessageContaining("Recurring job 'a recurring job' resulted in 1 scheduled jobs in time range");
         }
 
         // THIRD RUN - the 1 scheduled job is no longer active
         try (MockedStatic<Instant> ignored = mockTime(now.plus(pollInterval().multipliedBy(2)))) {
             clearInvocations(storageProvider);
-<<<<<<< HEAD
             when(storageProvider.getRecurringJobScheduledInstants(recurringJob.getId(), AWAITING, SCHEDULED, ENQUEUED, PROCESSING)).thenReturn(List.of());
-=======
-            when(storageProvider.recurringJobExists(recurringJob.getId(), AWAITING, SCHEDULED, ENQUEUED, PROCESSING)).thenReturn(false);
->>>>>>> 91388b18
 
             runTask(task);
 
@@ -238,11 +207,7 @@
 
         when(storageProvider.recurringJobsUpdated(anyLong())).thenReturn(true);
         when(storageProvider.getRecurringJobs()).thenReturn(new RecurringJobsResult(List.of(recurringJob)));
-<<<<<<< HEAD
         when(storageProvider.getRecurringJobScheduledInstants(recurringJob.getId(), AWAITING, SCHEDULED, ENQUEUED, PROCESSING)).thenReturn(List.of());
-=======
-        when(storageProvider.recurringJobExists(recurringJob.getId(), AWAITING, SCHEDULED, ENQUEUED, PROCESSING)).thenReturn(false);
->>>>>>> 91388b18
 
         try (MockedStatic<Instant> ignored = mockTime(FIXED_INSTANT_RIGHT_BEFORE_THE_HOUR)) {
             runTask(task);
@@ -278,11 +243,7 @@
             clearInvocations(storageProvider);
         }
 
-<<<<<<< HEAD
         when(storageProvider.getRecurringJobScheduledInstants(recurringJob.getId(), AWAITING, SCHEDULED, ENQUEUED, PROCESSING)).thenReturn(List.of(FIXED_INSTANT_RIGHT_ON_THE_MINUTE));
-=======
-        when(storageProvider.recurringJobExists(recurringJob.getId(), AWAITING, SCHEDULED, ENQUEUED, PROCESSING)).thenReturn(true);
->>>>>>> 91388b18
         try (MockedStatic<Instant> ignored = mockTime(FIXED_INSTANT_RIGHT_BEFORE_THE_MINUTE)) {
             runTask(task);
 
@@ -294,7 +255,6 @@
             runTask(task);
 
             verify(storageProvider, never()).save(jobsToSaveArgumentCaptor.capture());
-<<<<<<< HEAD
             assertThat(logger).hasNoInfoMessageContaining("Recurring job 'a recurring job' resulted in 1 scheduled jobs in time range 2022-12-14T08:36:00.500Z - 2022-12-14T08:36:05.500Z (PT5S) but it is already either AWAITING/SCHEDULED/ENQUEUED or PROCESSING and taking longer than given CronExpression or Interval. Run will be skipped.");
         }
 
@@ -303,9 +263,6 @@
 
             verify(storageProvider, never()).save(jobsToSaveArgumentCaptor.capture());
             assertThat(logger).hasInfoMessageContaining("Recurring job 'a recurring job' resulted in 1 scheduled jobs in time range 2022-12-14T08:36:55.500Z - 2022-12-14T08:37:00.500Z (PT5S) but it is already AWAITING, SCHEDULED, ENQUEUED or PROCESSING.");
-=======
-            assertThat(logger).hasInfoMessageContaining("Recurring job 'a recurring job' resulted in 1 scheduled jobs in time range 2022-12-14T08:36:00.500Z - 2022-12-14T08:36:05.500Z (PT5S) but it is already either AWAITING/SCHEDULED/ENQUEUED or PROCESSING and taking longer than given CronExpression or Interval. Run will be skipped.");
->>>>>>> 91388b18
         }
     }
 
