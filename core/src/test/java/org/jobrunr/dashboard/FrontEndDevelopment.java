package org.jobrunr.dashboard;

import com.zaxxer.hikari.HikariConfig;
import com.zaxxer.hikari.HikariDataSource;
import org.jobrunr.SevereJobRunrException;
import org.jobrunr.configuration.JobRunr;
import org.jobrunr.jobs.mappers.JobMapper;
import org.jobrunr.scheduling.BackgroundJob;
import org.jobrunr.scheduling.cron.CarbonAwareCron;
import org.jobrunr.scheduling.cron.Cron;
import org.jobrunr.storage.InMemoryStorageProvider;
import org.jobrunr.storage.StorageProvider;
import org.jobrunr.storage.sql.common.SqlStorageProviderFactory;
import org.jobrunr.stubs.TestService;
import org.jobrunr.utils.diagnostics.DiagnosticsBuilder;
import org.jobrunr.utils.mapper.jackson.JacksonJsonMapper;
import org.postgresql.ds.PGSimpleDataSource;

import javax.sql.DataSource;
import java.sql.SQLException;
<<<<<<< HEAD
import java.time.DayOfWeek;

=======
import java.time.Duration;
import java.time.Instant;
import java.util.Timer;
import java.util.TimerTask;

import static java.time.temporal.ChronoUnit.MINUTES;
import static org.jobrunr.jobs.JobDetailsTestBuilder.classThatDoesNotExistJobDetails;
import static org.jobrunr.jobs.JobDetailsTestBuilder.jobParameterThatDoesNotExistJobDetails;
import static org.jobrunr.jobs.JobDetailsTestBuilder.methodThatDoesNotExistJobDetails;
import static org.jobrunr.jobs.JobTestBuilder.aJob;
>>>>>>> 522d08ae
import static org.jobrunr.utils.diagnostics.DiagnosticsBuilder.diagnostics;

/**
 * Main Class to run for FrontEndDevelopment
 */
public class FrontEndDevelopment {

    public static void main(String[] args) throws Exception {
        StorageProvider storageProvider = postgresStorageProvider();

        //StubDataProvider.using(storageProvider)
        //.addALotOfEnqueuedJobsThatTakeSomeTime()
        //.addALotOfEnqueuedJobsThatTakeSomeTime()
        //.addSomeRecurringJobs();

//        storageProvider.save(aJob().withJobDetails(classThatDoesNotExistJobDetails()).withState(new ScheduledState(Instant.now().plus(2, MINUTES))).build());
//        storageProvider.save(aJob().withJobDetails(methodThatDoesNotExistJobDetails()).withState(new ScheduledState(Instant.now().plus(2, MINUTES))).build());
//        storageProvider.save(aJob().withJobDetails(jobParameterThatDoesNotExistJobDetails()).withState(new ScheduledState(Instant.now().plus(1, MINUTES))).build());

        JobRunr
                .configure()
                .useJsonMapper(new JacksonJsonMapper())
                .useStorageProvider(storageProvider)
                .useDashboardIf(dashboardIsEnabled(args), 8000)
                .useBackgroundJobServer()
                .initialize();

        BackgroundJob.<TestService>scheduleRecurrently("recurring-job-1", Cron.minutely(),
                x -> x.doWorkThatTakesLong(15));
        BackgroundJob.<TestService>scheduleRecurrently("recurring-job-2", Cron.weekly(DayOfWeek.SUNDAY, 10),
                x -> x.doWorkThatTakesLong(15));
        BackgroundJob.<TestService>scheduleRecurrently("recurring-job-3", CarbonAwareCron.weekly(1, 3),
                x -> x.doWorkThatTakesLong(15));

        //BackgroundJob.<TestService>scheduleRecurrently(Duration.ofMinutes(1), x -> x.doWorkThatTakesLong(JobContext.Null));

//        DashboardNotificationManager dashboardNotificationManager = new DashboardNotificationManager(JobRunr.getBackgroundJobServer().getId(), storageProvider);
//        new Timer().schedule(new TimerTask() {
//                                 @Override
//                                 public void run() {
//                                     dashboardNotificationManager.handle(new SevereJobRunrException("A bad exception happened.", new ExceptionWithDiagnostics()));
//                                     dashboardNotificationManager.notify(new CpuAllocationIrregularityNotification(20));
//                                     System.out.println("Saved ServerJobRunrException");
//                                 }
//                             },
//                30000
//        );

        Runtime.getRuntime().addShutdownHook(new Thread(() -> Thread.currentThread().interrupt()));

        Thread.currentThread().join();
    }

    private static boolean dashboardIsEnabled(String[] args) {
        return !argsContains(args, "dashboard=false");
    }

    private static boolean argsContains(String[] args, String argToSearch) {
        if (args.length == 0) return false;
        for (String arg : args) {
            if (argToSearch.equalsIgnoreCase(arg)) return true;
        }
        return false;
    }

    private static class ExceptionWithDiagnostics extends Exception implements SevereJobRunrException.DiagnosticsAware {

        @Override
        public DiagnosticsBuilder getDiagnosticsInfo() {
            return diagnostics().withTitle("Title").withLine("Text").withException(new RuntimeException());
        }
    }

    private static StorageProvider inMemoryStorageProvider() throws SQLException {
        StorageProvider storageProvider = new InMemoryStorageProvider();
        storageProvider.setJobMapper(new JobMapper(new JacksonJsonMapper()));
        return storageProvider;
    }

    private static StorageProvider db2StorageProvider() throws SQLException {
        HikariConfig config = new HikariConfig();
        config.setJdbcUrl("jdbc:db2://127.0.0.1:53759/test");
        config.setUsername("db2inst1");
        config.setPassword("foobar1234");
        return toStorageProvider(new HikariDataSource(config));
    }

    private static StorageProvider h2StorageProvider() {
        HikariConfig config = new HikariConfig();
        config.setJdbcUrl("jdbc:h2:/tmp/test-frontend");
        config.setUsername("sa");
        config.setPassword("sa");
        return toStorageProvider(new HikariDataSource(config));
    }

    private static StorageProvider mariaDBStorageProvider() throws SQLException {
        HikariConfig config = new HikariConfig();
        config.setJdbcUrl("jdbc:mariadb://localhost:3306/mysql?rewriteBatchedStatements=true&useBulkStmts=false");
        config.setUsername("root");
        config.setPassword("mysql");
        return toStorageProvider(new HikariDataSource(config));
    }

    private static StorageProvider mysqlStorageProvider() throws SQLException {
        HikariConfig config = new HikariConfig();
        config.setDriverClassName("com.mysql.jdbc.Driver");
        config.setJdbcUrl("jdbc:mysql://127.0.0.1:50516/test?rewriteBatchedStatements=true&useSSL=false");
        config.setUsername("test");
        config.setPassword("test");
        return toStorageProvider(new HikariDataSource(config));
    }

    private static StorageProvider oracleStorageProvider() throws SQLException {
        HikariConfig config = new HikariConfig();
        config.setJdbcUrl("jdbc:oracle:thin:@127.0.0.1:54076/xepdb1");
        config.setUsername("test");
        config.setPassword("test");
        return toStorageProvider(new HikariDataSource(config));
    }

    private static StorageProvider postgresStorageProvider() throws SQLException {
        PGSimpleDataSource dataSource = new PGSimpleDataSource();
        dataSource.setURL("jdbc:postgresql://127.0.0.1:5432/postgres");
        dataSource.setUser("postgres");
        dataSource.setPassword("postgres");
        dataSource.setProperty("socketTimeout", "10");
        return toStorageProvider(dataSource);
    }

    private static StorageProvider sqliteStorageProvider() throws SQLException {
        HikariConfig config = new HikariConfig();
        config.setJdbcUrl("jdbc:sqlite:/tmp/jobrunr-frontend.db");
        return toStorageProvider(new HikariDataSource(config));
    }

    private static StorageProvider sqlServerStorageProvider() throws SQLException {
        HikariConfig config = new HikariConfig();
        config.setJdbcUrl("jdbc:sqlserver://localhost:1433;databaseName=tempdb;encrypt=true;trustServerCertificate=true;");
        config.setUsername("sa");
        config.setPassword("yourStrong(!)Password");
        return toStorageProvider(new HikariDataSource(config));
    }

    private static StorageProvider toStorageProvider(DataSource dataSource) {
        StorageProvider storageProvider = SqlStorageProviderFactory.using(dataSource);
        storageProvider.setJobMapper(new JobMapper(new JacksonJsonMapper()));
        return storageProvider;
    }
}<|MERGE_RESOLUTION|>--- conflicted
+++ resolved
@@ -18,21 +18,13 @@
 
 import javax.sql.DataSource;
 import java.sql.SQLException;
-<<<<<<< HEAD
 import java.time.DayOfWeek;
-
-=======
-import java.time.Duration;
-import java.time.Instant;
-import java.util.Timer;
-import java.util.TimerTask;
 
 import static java.time.temporal.ChronoUnit.MINUTES;
 import static org.jobrunr.jobs.JobDetailsTestBuilder.classThatDoesNotExistJobDetails;
 import static org.jobrunr.jobs.JobDetailsTestBuilder.jobParameterThatDoesNotExistJobDetails;
 import static org.jobrunr.jobs.JobDetailsTestBuilder.methodThatDoesNotExistJobDetails;
 import static org.jobrunr.jobs.JobTestBuilder.aJob;
->>>>>>> 522d08ae
 import static org.jobrunr.utils.diagnostics.DiagnosticsBuilder.diagnostics;
 
 /**
@@ -48,9 +40,9 @@
         //.addALotOfEnqueuedJobsThatTakeSomeTime()
         //.addSomeRecurringJobs();
 
-//        storageProvider.save(aJob().withJobDetails(classThatDoesNotExistJobDetails()).withState(new ScheduledState(Instant.now().plus(2, MINUTES))).build());
-//        storageProvider.save(aJob().withJobDetails(methodThatDoesNotExistJobDetails()).withState(new ScheduledState(Instant.now().plus(2, MINUTES))).build());
-//        storageProvider.save(aJob().withJobDetails(jobParameterThatDoesNotExistJobDetails()).withState(new ScheduledState(Instant.now().plus(1, MINUTES))).build());
+        storageProvider.save(aJob().withJobDetails(classThatDoesNotExistJobDetails()).withState(new ScheduledState(Instant.now().plus(2, MINUTES))).build());
+        storageProvider.save(aJob().withJobDetails(methodThatDoesNotExistJobDetails()).withState(new ScheduledState(Instant.now().plus(2, MINUTES))).build());
+        storageProvider.save(aJob().withJobDetails(jobParameterThatDoesNotExistJobDetails()).withState(new ScheduledState(Instant.now().plus(1, MINUTES))).build());
 
         JobRunr
                 .configure()
@@ -60,6 +52,8 @@
                 .useBackgroundJobServer()
                 .initialize();
 
+        BackgroundJob.<TestService>scheduleRecurrently("Github-75", Cron.daily(18, 4),
+                x -> x.doWorkThatTakesLong(JobContext.Null));
         BackgroundJob.<TestService>scheduleRecurrently("recurring-job-1", Cron.minutely(),
                 x -> x.doWorkThatTakesLong(15));
         BackgroundJob.<TestService>scheduleRecurrently("recurring-job-2", Cron.weekly(DayOfWeek.SUNDAY, 10),
@@ -67,19 +61,19 @@
         BackgroundJob.<TestService>scheduleRecurrently("recurring-job-3", CarbonAwareCron.weekly(1, 3),
                 x -> x.doWorkThatTakesLong(15));
 
-        //BackgroundJob.<TestService>scheduleRecurrently(Duration.ofMinutes(1), x -> x.doWorkThatTakesLong(JobContext.Null));
+        BackgroundJob.<TestService>scheduleRecurrently(Duration.ofMinutes(1), x -> x.doWorkThatTakesLong(JobContext.Null));
 
-//        DashboardNotificationManager dashboardNotificationManager = new DashboardNotificationManager(JobRunr.getBackgroundJobServer().getId(), storageProvider);
-//        new Timer().schedule(new TimerTask() {
-//                                 @Override
-//                                 public void run() {
-//                                     dashboardNotificationManager.handle(new SevereJobRunrException("A bad exception happened.", new ExceptionWithDiagnostics()));
-//                                     dashboardNotificationManager.notify(new CpuAllocationIrregularityNotification(20));
-//                                     System.out.println("Saved ServerJobRunrException");
-//                                 }
-//                             },
-//                30000
-//        );
+        DashboardNotificationManager dashboardNotificationManager = new DashboardNotificationManager(JobRunr.getBackgroundJobServer().getId(), storageProvider);
+        new Timer().schedule(new TimerTask() {
+                                 @Override
+                                 public void run() {
+                                     dashboardNotificationManager.handle(new SevereJobRunrException("A bad exception happened.", new ExceptionWithDiagnostics()));
+                                     dashboardNotificationManager.notify(new CpuAllocationIrregularityNotification(20));
+                                     System.out.println("Saved ServerJobRunrException");
+                                 }
+                             },
+                30000
+        );
 
         Runtime.getRuntime().addShutdownHook(new Thread(() -> Thread.currentThread().interrupt()));
 
