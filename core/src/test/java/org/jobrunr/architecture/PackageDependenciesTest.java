--- conflicted
+++ resolved
@@ -20,11 +20,8 @@
 import org.jobrunr.utils.reflection.autobox.InstantForOracleTypeAutoboxer;
 import org.slf4j.Logger;
 
-<<<<<<< HEAD
 import static com.tngtech.archunit.base.DescribedPredicate.not;
-=======
 import static com.tngtech.archunit.core.domain.JavaCall.Predicates.target;
->>>>>>> 93e683fd
 import static com.tngtech.archunit.core.domain.JavaClass.Predicates.assignableFrom;
 import static com.tngtech.archunit.core.domain.JavaClass.Predicates.assignableTo;
 import static com.tngtech.archunit.core.domain.JavaClass.Predicates.equivalentTo;
@@ -175,28 +172,10 @@
             .that().resideInAPackage("org.jobrunr.utils.mapper.jsonb..")
             .should().onlyDependOnClassesThat().resideInAnyPackage("org.jobrunr..", "jakarta.json..", "java..");
 
-<<<<<<< HEAD
-=======
     @ArchTest
     ArchRule noCallToSlf4jV2Api = noClasses()
             .should()
             .callMethodWhere(target(nameStartingWith("at"))
                     .and(target(owner(assignableTo(Logger.class)))))
             .because("Use of SLF4J 2.x fluent logging break Spring Boot 2 logging system");
-
-    static final class DoNotIncludeMainResources implements ImportOption {
-
-        @Override
-        public boolean includes(Location location) {
-            if (location.contains("Java11OrHigherInternalDesktopUtil")) {
-                System.out.println(location);
-                return false;
-            }
-            if (location.contains("/build/resources/")) {
-                return false;
-            }
-            return true;
-        }
-    }
->>>>>>> 93e683fd
 }