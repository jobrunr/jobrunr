package org.jobrunr.scheduling;


import org.jobrunr.jobs.JobDetailsTestBuilder;
import org.jobrunr.jobs.JobId;
import org.jobrunr.jobs.RecurringJob;
import org.jobrunr.jobs.mappers.JobMapper;
<<<<<<< HEAD
import org.jobrunr.jobs.states.StateName;
import org.jobrunr.scheduling.carbonaware.CarbonAwarePeriod;
import org.jobrunr.storage.InMemoryStorageProvider;
import org.jobrunr.storage.StorageProvider;
import org.jobrunr.storage.sql.h2.H2StorageProvider;
import org.jobrunr.utils.mapper.JsonMapper;
=======
import org.jobrunr.storage.InMemoryStorageProvider;
import org.jobrunr.storage.StorageProvider;
import org.jobrunr.storage.sql.h2.H2StorageProvider;
import org.jobrunr.utils.InstantUtils;
>>>>>>> 511d8322
import org.jobrunr.utils.mapper.jackson.JacksonJsonMapper;
import org.junit.jupiter.api.Test;
import org.mockito.ArgumentMatchers;
import org.mockito.Mockito;

import java.time.Instant;
<<<<<<< HEAD
import java.time.temporal.ChronoUnit;
=======
import java.time.chrono.HijrahDate;
>>>>>>> 511d8322
import java.util.stream.Stream;

import static java.util.Collections.emptyList;
import static org.assertj.core.api.Assertions.assertThatCode;
import static org.jobrunr.JobRunrAssertions.assertThatJobs;
import static org.jobrunr.jobs.RecurringJobTestBuilder.aDefaultRecurringJob;
import static org.jobrunr.storage.Paging.AmountBasedList.ascOnCreatedAt;
import static org.jobrunr.storage.StorageProviderUtils.DatabaseOptions.NO_VALIDATE;

class AbstractJobSchedulerTest {

    StorageProvider storageProvider;

    @Test
    void scheduleCarbonAwareSavesJobInAwaitingState() {
        AbstractJobScheduler jobScheduler = jobScheduler();

        jobScheduler.scheduleCarbonAware(null, CarbonAwarePeriod.before(Instant.now().plus(4, ChronoUnit.HOURS)), JobDetailsTestBuilder.defaultJobDetails().build());

        assertThatJobs(storageProvider.getJobList(StateName.AWAITING, ascOnCreatedAt(10))).hasSize(1);
    }

    @Test
    void scheduleValidatesTemporalType() {
        var storageProvider = new InMemoryStorageProvider();
        try (var mockedInstantUtils = Mockito.mockStatic(InstantUtils.class, Mockito.CALLS_REAL_METHODS)) {
            storageProvider.setJobMapper(new JobMapper(new JacksonJsonMapper()));
            AbstractJobScheduler jobScheduler = jobScheduler(storageProvider);

            assertThatCode(() -> jobScheduler.schedule(null, Instant.now(), JobDetailsTestBuilder.defaultJobDetails().build())).doesNotThrowAnyException();

            assertThatCode(() -> jobScheduler.schedule(null, HijrahDate.now(), JobDetailsTestBuilder.defaultJobDetails().build()))
                    .isInstanceOf(IllegalArgumentException.class)
                    .hasMessage("JobRunr does not support Temporal type: java.time.chrono.HijrahDate. Supported types are Instant, ChronoLocalDateTime (e.g., LocalDateTime), ChronoZonedDateTime (e.g., ZonedDateTime) and OffsetDateTime.");

            mockedInstantUtils.verify(() -> InstantUtils.toInstant(ArgumentMatchers.any()), Mockito.times(2));
        }
    }

    @Test
    void scheduleRecurrentlyValidatesScheduleDoesNotThrowExceptionWhenUsingInMemoryStorageProvider() {
        AbstractJobScheduler jobScheduler = jobScheduler();
        RecurringJob recurringJob = aDefaultRecurringJob().withCronExpression("* * * * * *").build();
        assertThatCode(() -> jobScheduler.scheduleRecurrently(recurringJob)).doesNotThrowAnyException();
    }

    @Test
    void scheduleRecurrentlyValidatesScheduleDoesThrowExceptionWhenUsingNotAnH2StorageProvider() {
        AbstractJobScheduler jobScheduler = jobScheduler(new H2StorageProvider(null, NO_VALIDATE));
        RecurringJob recurringJob = aDefaultRecurringJob().withCronExpression("* * * * * *").build();
        assertThatCode(() -> jobScheduler.scheduleRecurrently(recurringJob))
                .isInstanceOf(IllegalArgumentException.class)
                .hasMessage("The smallest supported duration between recurring job instances is 5 seconds (because of the smallest supported pollInterval).");
    }

    @Test
    void scheduleRecurrentlyValidatesScheduleDoesThrowExceptionWhenScheduleIntervalIsLowerCarbonAwareMargin() {
        AbstractJobScheduler jobScheduler = jobScheduler();
        RecurringJob recurringJob = aDefaultRecurringJob().withCronExpression("* * * * * * [PT0S/PT1M]").build();
        assertThatCode(() -> jobScheduler.scheduleRecurrently(recurringJob))
                .isInstanceOf(IllegalStateException.class)
                .hasMessage("The total carbon aware margin must be lower than the duration between each schedule.");
    }

    AbstractJobScheduler jobScheduler() {
        JsonMapper jsonMapper = new JacksonJsonMapper();
        StorageProvider storageProvider = new InMemoryStorageProvider();
        storageProvider.setJobMapper(new JobMapper(jsonMapper));

        return jobScheduler(storageProvider);
    }

    AbstractJobScheduler jobScheduler(StorageProvider storageProvider) {
        this.storageProvider = storageProvider;
        return new AbstractJobScheduler(storageProvider, emptyList()) {
            @Override
            JobId create(JobBuilder jobBuilder) {
                return null;
            }

            @Override
            void create(Stream<JobBuilder> jobBuilderStream) {

            }

            @Override
            String createRecurrently(RecurringJobBuilder recurringJobBuilder) {
                return null;
            }
        };
    }
}<|MERGE_RESOLUTION|>--- conflicted
+++ resolved
@@ -5,30 +5,21 @@
 import org.jobrunr.jobs.JobId;
 import org.jobrunr.jobs.RecurringJob;
 import org.jobrunr.jobs.mappers.JobMapper;
-<<<<<<< HEAD
 import org.jobrunr.jobs.states.StateName;
 import org.jobrunr.scheduling.carbonaware.CarbonAwarePeriod;
 import org.jobrunr.storage.InMemoryStorageProvider;
 import org.jobrunr.storage.StorageProvider;
 import org.jobrunr.storage.sql.h2.H2StorageProvider;
 import org.jobrunr.utils.mapper.JsonMapper;
-=======
-import org.jobrunr.storage.InMemoryStorageProvider;
-import org.jobrunr.storage.StorageProvider;
-import org.jobrunr.storage.sql.h2.H2StorageProvider;
+import org.jobrunr.utils.mapper.jackson.JacksonJsonMapper;
 import org.jobrunr.utils.InstantUtils;
->>>>>>> 511d8322
-import org.jobrunr.utils.mapper.jackson.JacksonJsonMapper;
 import org.junit.jupiter.api.Test;
 import org.mockito.ArgumentMatchers;
 import org.mockito.Mockito;
 
 import java.time.Instant;
-<<<<<<< HEAD
 import java.time.temporal.ChronoUnit;
-=======
 import java.time.chrono.HijrahDate;
->>>>>>> 511d8322
 import java.util.stream.Stream;
 
 import static java.util.Collections.emptyList;
@@ -39,17 +30,6 @@
 import static org.jobrunr.storage.StorageProviderUtils.DatabaseOptions.NO_VALIDATE;
 
 class AbstractJobSchedulerTest {
-
-    StorageProvider storageProvider;
-
-    @Test
-    void scheduleCarbonAwareSavesJobInAwaitingState() {
-        AbstractJobScheduler jobScheduler = jobScheduler();
-
-        jobScheduler.scheduleCarbonAware(null, CarbonAwarePeriod.before(Instant.now().plus(4, ChronoUnit.HOURS)), JobDetailsTestBuilder.defaultJobDetails().build());
-
-        assertThatJobs(storageProvider.getJobList(StateName.AWAITING, ascOnCreatedAt(10))).hasSize(1);
-    }
 
     @Test
     void scheduleValidatesTemporalType() {
@@ -66,6 +46,17 @@
 
             mockedInstantUtils.verify(() -> InstantUtils.toInstant(ArgumentMatchers.any()), Mockito.times(2));
         }
+    }
+
+    StorageProvider storageProvider;
+
+    @Test
+    void scheduleCarbonAwareSavesJobInAwaitingState() {
+        AbstractJobScheduler jobScheduler = jobScheduler();
+
+        jobScheduler.scheduleCarbonAware(null, CarbonAwarePeriod.before(Instant.now().plus(4, ChronoUnit.HOURS)), JobDetailsTestBuilder.defaultJobDetails().build());
+
+        assertThatJobs(storageProvider.getJobList(StateName.AWAITING, ascOnCreatedAt(10))).hasSize(1);
     }
 
     @Test
