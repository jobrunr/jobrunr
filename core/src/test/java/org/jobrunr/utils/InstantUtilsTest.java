package org.jobrunr.utils;

import org.junit.jupiter.api.Test;

import java.time.Instant;
import java.time.LocalDate;
import java.time.LocalDateTime;
import java.time.LocalTime;
import java.time.OffsetDateTime;
import java.time.OffsetTime;
import java.time.Year;
import java.time.YearMonth;
import java.time.ZoneId;
import java.time.ZonedDateTime;
import java.time.chrono.HijrahDate;
import java.time.chrono.JapaneseDate;
import java.time.chrono.ThaiBuddhistDate;
import java.util.ArrayList;
<<<<<<< HEAD
=======
import java.util.Arrays;
>>>>>>> c7cc157a
import java.util.List;

import static org.assertj.core.api.Assertions.assertThat;
import static org.assertj.core.api.Assertions.assertThatCode;
import static org.jobrunr.utils.InstantUtils.isInstantAfterOrEqualTo;
import static org.jobrunr.utils.InstantUtils.isInstantBeforeOrEqualTo;
import static org.jobrunr.utils.InstantUtils.isInstantInPeriod;
import static org.jobrunr.utils.InstantUtils.max;

class InstantUtilsTest {

    @Test
    void testMax() {
        assertThat(max(new ArrayList<>())).isNull();

        Instant in2024 = Instant.parse("2024-11-20T09:00:00.000Z");
        Instant in2025 = Instant.parse("2025-05-20T13:00:00.000Z");

        assertThat(max(Arrays.asList(in2025, in2024))).isEqualTo(in2025);
        assertThat(max(Arrays.asList(null, in2024))).isEqualTo(in2024);
        assertThat(max(Arrays.asList(null, null))).isNull();
        assertThat(max(List.of())).isNull();

        assertThat(max(in2025, in2024)).isEqualTo(in2025);
        assertThat(max(null, in2024)).isEqualTo(in2024);
        assertThat(max(in2024, null)).isEqualTo(in2024);
        assertThat(max(null, null)).isNull();
    }

    @Test
    void testIsInstantInPeriod() {
        Instant now = Instant.now();
        Instant startPeriod = now.minusSeconds(10);
        Instant endPeriod = now.plusSeconds(10);

        assertThat(isInstantInPeriod(now, startPeriod, endPeriod)).isTrue();

        assertThat(isInstantInPeriod(now.minusSeconds(20), startPeriod, endPeriod)).isFalse();
        assertThat(isInstantInPeriod(now.plusSeconds(20), startPeriod, endPeriod)).isFalse();
    }

    @Test
    void testIsInstantBeforeOrEqualTo() {
        Instant now = Instant.now();
        assertThat(isInstantBeforeOrEqualTo(now, now)).isTrue();
        assertThat(isInstantBeforeOrEqualTo(now, now.plusSeconds(1))).isTrue();

        assertThat(isInstantBeforeOrEqualTo(now, now.minusSeconds(1))).isFalse();
    }

    @Test
    void testIsInstantAfterOrEqualTo() {
        Instant now = Instant.now();
        assertThat(isInstantAfterOrEqualTo(now, now)).isTrue();
        assertThat(isInstantAfterOrEqualTo(now, now.minusSeconds(1))).isTrue();

        assertThat(isInstantAfterOrEqualTo(now, now.plusSeconds(1))).isFalse();
    }

    @Test
    void toInstant() {
        var currentInstant = Instant.now();
        var currentLocalDateTime = LocalDateTime.now();
        var currentOffsetDateTime = OffsetDateTime.now();
        var currentZonedDateTime = ZonedDateTime.now();
        var currentHijraDateTime = HijrahDate.now().atTime(LocalTime.now());

        assertThat(InstantUtils.toInstant(currentInstant)).isEqualTo(currentInstant);
        assertThat(InstantUtils.toInstant(currentLocalDateTime)).isEqualTo(currentLocalDateTime.atZone(ZoneId.systemDefault()).toInstant());
        assertThat(InstantUtils.toInstant(currentOffsetDateTime)).isEqualTo(currentOffsetDateTime.toInstant());
        assertThat(InstantUtils.toInstant(currentZonedDateTime)).isEqualTo(currentZonedDateTime.toInstant());
        assertThat(InstantUtils.toInstant(currentHijraDateTime)).isEqualTo(currentHijraDateTime.atZone(ZoneId.systemDefault()).toInstant());

        assertThatCode(() -> InstantUtils.toInstant(HijrahDate.now()))
                .isInstanceOf(IllegalArgumentException.class)
                .hasMessage("JobRunr does not support Temporal type: java.time.chrono.HijrahDate. Supported types are Instant, ChronoLocalDateTime (e.g., LocalDateTime), ChronoZonedDateTime (e.g., ZonedDateTime) and OffsetDateTime.");
        assertThatCode(() -> InstantUtils.toInstant(JapaneseDate.now()))
                .isInstanceOf(IllegalArgumentException.class)
                .hasMessage("JobRunr does not support Temporal type: java.time.chrono.JapaneseDate. Supported types are Instant, ChronoLocalDateTime (e.g., LocalDateTime), ChronoZonedDateTime (e.g., ZonedDateTime) and OffsetDateTime.");
        assertThatCode(() -> InstantUtils.toInstant(ThaiBuddhistDate.now()))
                .isInstanceOf(IllegalArgumentException.class)
                .hasMessage("JobRunr does not support Temporal type: java.time.chrono.ThaiBuddhistDate. Supported types are Instant, ChronoLocalDateTime (e.g., LocalDateTime), ChronoZonedDateTime (e.g., ZonedDateTime) and OffsetDateTime.");
        assertThatCode(() -> InstantUtils.toInstant(LocalTime.now()))
                .isInstanceOf(IllegalArgumentException.class)
                .hasMessage("JobRunr does not support Temporal type: java.time.LocalTime. Supported types are Instant, ChronoLocalDateTime (e.g., LocalDateTime), ChronoZonedDateTime (e.g., ZonedDateTime) and OffsetDateTime.");
        assertThatCode(() -> InstantUtils.toInstant(LocalDate.now()))
                .isInstanceOf(IllegalArgumentException.class)
                .hasMessage("JobRunr does not support Temporal type: java.time.LocalDate. Supported types are Instant, ChronoLocalDateTime (e.g., LocalDateTime), ChronoZonedDateTime (e.g., ZonedDateTime) and OffsetDateTime.");
        assertThatCode(() -> InstantUtils.toInstant(Year.now()))
                .isInstanceOf(IllegalArgumentException.class)
                .hasMessage("JobRunr does not support Temporal type: java.time.Year. Supported types are Instant, ChronoLocalDateTime (e.g., LocalDateTime), ChronoZonedDateTime (e.g., ZonedDateTime) and OffsetDateTime.");
        assertThatCode(() -> InstantUtils.toInstant(YearMonth.now()))
                .isInstanceOf(IllegalArgumentException.class)
                .hasMessage("JobRunr does not support Temporal type: java.time.YearMonth. Supported types are Instant, ChronoLocalDateTime (e.g., LocalDateTime), ChronoZonedDateTime (e.g., ZonedDateTime) and OffsetDateTime.");
        assertThatCode(() -> InstantUtils.toInstant(OffsetTime.now()))
                .isInstanceOf(IllegalArgumentException.class)
                .hasMessage("JobRunr does not support Temporal type: java.time.OffsetTime. Supported types are Instant, ChronoLocalDateTime (e.g., LocalDateTime), ChronoZonedDateTime (e.g., ZonedDateTime) and OffsetDateTime.");
        assertThatCode(() -> InstantUtils.toInstant(null))
                .isInstanceOf(IllegalArgumentException.class)
                .hasMessage("JobRunr does not support Temporal type: null. Supported types are Instant, ChronoLocalDateTime (e.g., LocalDateTime), ChronoZonedDateTime (e.g., ZonedDateTime) and OffsetDateTime.");
    }

    @Test
    void max() {
        assertThat(InstantUtils.max(new ArrayList<>())).isNull();

        Instant in2024 = Instant.parse("2024-11-20T09:00:00.000Z");
        Instant in2025 = Instant.parse("2025-05-20T13:00:00.000Z");

        assertThat(InstantUtils.max(List.of(in2025, in2024))).isEqualTo(in2025);
        assertThat(InstantUtils.max(List.of())).isNull();
    }
}<|MERGE_RESOLUTION|>--- conflicted
+++ resolved
@@ -16,10 +16,7 @@
 import java.time.chrono.JapaneseDate;
 import java.time.chrono.ThaiBuddhistDate;
 import java.util.ArrayList;
-<<<<<<< HEAD
-=======
 import java.util.Arrays;
->>>>>>> c7cc157a
 import java.util.List;
 
 import static org.assertj.core.api.Assertions.assertThat;
@@ -121,15 +118,4 @@
                 .isInstanceOf(IllegalArgumentException.class)
                 .hasMessage("JobRunr does not support Temporal type: null. Supported types are Instant, ChronoLocalDateTime (e.g., LocalDateTime), ChronoZonedDateTime (e.g., ZonedDateTime) and OffsetDateTime.");
     }
-
-    @Test
-    void max() {
-        assertThat(InstantUtils.max(new ArrayList<>())).isNull();
-
-        Instant in2024 = Instant.parse("2024-11-20T09:00:00.000Z");
-        Instant in2025 = Instant.parse("2025-05-20T13:00:00.000Z");
-
-        assertThat(InstantUtils.max(List.of(in2025, in2024))).isEqualTo(in2025);
-        assertThat(InstantUtils.max(List.of())).isNull();
-    }
 }