import java.text.SimpleDateFormat

plugins {
    id 'java-library'
    id 'java-test-fixtures'
    id 'maven-publish'
    id 'signing'
}

sourceSets {
    main {
        resources {
            exclude '**/node_modules/'
            exclude '**/dependency-check-bin/'
            exclude '**/public/'
            exclude '**/src/'
            exclude '**/jsconfig.json'
            exclude '**/package.json'
            exclude '**/package-lock.json'
        }
    }
}

task myJavadocs(type: Javadoc) {
    source = sourceSets.main.allJava
    classpath = project.sourceSets.main.compileClasspath
    options.links 'https://docs.oracle.com/en/java/javase/11/docs/api/'
}

task runFrontEndDevelopment(type: JavaExec) {
    group = "Execution"
    description = "Run the FrontEnd Development JavaExecTask"
    classpath = sourceSets.test.runtimeClasspath
    mainClass = 'org.jobrunr.dashboard.FrontEndDevelopment'
}


dependencies {
    api platform(project(':platform'))

    api 'org.slf4j:slf4j-api'
    api 'org.ow2.asm:asm'

    compileOnly 'com.fasterxml.jackson.core:jackson-databind'
    compileOnly 'com.fasterxml.jackson.datatype:jackson-datatype-jsr310'
    compileOnly 'com.google.code.gson:gson'
    compileOnly 'org.eclipse:yasson'
    compileOnly 'io.micrometer:micrometer-core'

    compileOnly 'com.oracle.database.jdbc:ojdbc8'
    compileOnly 'org.mongodb:mongodb-driver-sync'

    testImplementation 'org.ow2.asm:asm-util'
    testImplementation 'com.fasterxml.jackson.core:jackson-databind'
    testImplementation 'com.fasterxml.jackson.datatype:jackson-datatype-jsr310'
    testImplementation 'com.fasterxml.jackson.datatype:jackson-datatype-jdk8'
    testImplementation 'com.google.code.gson:gson'
    testImplementation 'org.eclipse:yasson'
    testImplementation 'io.micrometer:micrometer-core'
    testImplementation 'org.testcontainers:testcontainers'
    testImplementation 'org.testcontainers:junit-jupiter'
    testImplementation 'org.testcontainers:mariadb'
    testImplementation 'org.testcontainers:mssqlserver'
    testImplementation 'org.testcontainers:mysql'
    testImplementation 'org.testcontainers:oracle-free'
    testImplementation 'org.testcontainers:postgresql'
    testImplementation 'org.testcontainers:db2'
    testImplementation 'org.xerial:sqlite-jdbc'
    testImplementation 'com.h2database:h2'
    testImplementation 'org.postgresql:postgresql'
    testImplementation 'com.google.cloud.sql:postgres-socket-factory'
    testImplementation 'com.microsoft.sqlserver:mssql-jdbc'
    testImplementation 'com.ibm.db2:jcc'
    testImplementation 'com.oracle.database.jdbc:ojdbc8'
    testImplementation 'org.mariadb.jdbc:mariadb-java-client'
    testImplementation 'mysql:mysql-connector-java'
    testImplementation 'com.zaxxer:HikariCP'
    testImplementation 'org.apache.commons:commons-dbcp2'
    testImplementation 'io.agroal:agroal-pool'
    testImplementation 'org.apache.tomcat:tomcat-jdbc'
    testImplementation 'org.mongodb:mongodb-driver-sync'
<<<<<<< HEAD
    testImplementation 'co.elastic.clients:elasticsearch-java'
    testImplementation 'com.github.tomakehurst:wiremock-jre8'
=======
>>>>>>> b0eea8be

    testFixturesApi 'org.junit.jupiter:junit-jupiter'
    testFixturesApi 'org.mockito:mockito-inline'
    testFixturesApi 'org.mockito:mockito-junit-jupiter'
    testFixturesApi 'org.assertj:assertj-core'
    testFixturesApi 'io.github.artsok:rerunner-jupiter'
    testFixturesApi 'org.awaitility:awaitility'
    testFixturesApi 'net.javacrumbs.json-unit:json-unit-assertj'
    testFixturesApi 'ch.qos.logback:logback-classic'
}

java {
    withJavadocJar()
    withSourcesJar()
}

compileTestFixturesJava {
    sourceCompatibility = JavaVersion.VERSION_11
    targetCompatibility = JavaVersion.VERSION_11
}

normalization {
    runtimeClasspath {
        ignore '**/MANIFEST.MF'
        ignore '**/frontend/**'
    }
}

task npmRunBuildWarning {
    onlyIf {
        System.getenv("CI") != "true"
    }
    doLast {
        println "JobRunr Frontend not build during local development - please build it manually"
    }
}

task npmRunBuild() {
    onlyIf {
        System.getenv("CI") == "true"
    }

    inputs.dir('src/main/resources/org/jobrunr/dashboard/frontend/src').withPathSensitivity(PathSensitivity.RELATIVE)
    outputs.dir('src/main/resources/org/jobrunr/dashboard/frontend/build')
    outputs.cacheIf { true }

    doLast {
        println "JobRunr Frontend Build started"
        exec {
            workingDir = new File(projectDir, 'src/main/resources/org/jobrunr/dashboard/frontend')
            commandLine 'sh', '-c', 'npm install'
        }
        exec {
            workingDir = new File(projectDir, 'src/main/resources/org/jobrunr/dashboard/frontend')
            commandLine 'sh', '-c', 'npm run build'
        }
        println "JobRunr Frontend Build succeeded"
    }
}

npmRunBuild.dependsOn npmRunBuildWarning
processResources.dependsOn npmRunBuild
sourcesJar.dependsOn npmRunBuild

jar {
    var asmJar = configurations.compileClasspath.fileCollection { it.group == 'org.ow2.asm' && it.name == 'asm' }.singleFile.name
    var asmVersion = asmJar.substring(asmJar.lastIndexOf("-") + 1).replace(".jar", "")
    exclude('**/dependency-check-bin/', '**/dependency-check-reports/')
    manifest {
        attributes 'Automatic-Module-Name': 'org.jobrunr.core'
        attributes 'Built-By': 'build.jobrunr.io'
        attributes 'Build-Timestamp': new SimpleDateFormat("yyyy-MM-dd'T'HH:mm:ss.SSSZ").format(new Date())
        attributes 'Build-Version': project.version
        attributes 'Implementation-Title': 'JobRunr'
        attributes 'Implementation-Version': project.version
        attributes 'Bundle-Version': project.version
        attributes 'Created-By': "Gradle ${gradle.gradleVersion}"
        attributes 'Build-Jdk': "${System.properties['java.version']} (${System.properties['java.vendor']} ${System.properties['java.vm.version']})"
        attributes 'Build-OS': "${System.properties['os.name']} ${System.properties['os.arch']} ${System.properties['os.version']}"
        attributes 'Minimum-ASM-Version': "${asmVersion}"
        attributes 'Git-Branch': getGitBranch()
    }
}

publishing {
    publications {
        mavenJava(MavenPublication) {
            groupId = 'org.jobrunr'
            artifactId = 'jobrunr'
            version = project.version
            from components.java

            pom {
                name = 'JobRunr'
                description = 'An easy way to perform background processing on the JVM. Backed by persistent storage. Open and free for commercial use.'
                url = 'https://github.com/jobrunr/jobrunr'
                licenses {
                    license {
                        name = 'GNU Lesser General Public License v3.0 or later'
                        url = 'https://github.com/jobrunr/jobrunr/blob/master/License.md#lgpl-v3-license'
                    }
                    license {
                        name = 'Commercial License'
                        url = 'https://github.com/jobrunr/jobrunr/blob/master/License.md#commercial-license'
                    }
                }
                developers {
                    developer {
                        id = 'rdehuyss'
                        name = 'Ronald Dehuysser'
                        email = 'ronald.dehuysser@gmail.com'
                    }
                }
                scm {
                    connection = 'scm:git:https://github.com/jobrunr/jobrunr.git'
                    developerConnection = 'scm:git@github.com:jobrunr/jobrunr.git'
                    url = 'https://github.com/jobrunr/jobrunr.git'
                }

                versionMapping {
                    usage('java-runtime') {
                        fromResolutionResult()
                    }
                }

                withXml {
                    def pomNode = asNode()
                    pomNode.remove(pomNode.dependencyManagement)
                    pomNode.dependencies.'*'.findAll() {
                        it.optional.text() == 'true'
                    }.each() {
                        it.parent().remove(it)
                    }
                }
            }
        }
    }
}

signing {
    String base64Key = System.getenv('SIGNING_KEY')
    if (base64Key) {
        useInMemoryPgpKeys(new String(Base64.decoder.decode(base64Key)), System.getenv('SIGNING_PASSWORD'))
        sign publishing.publications.mavenJava
    }
}

def getGitBranch() {
    def stdout = new ByteArrayOutputStream()
    exec {
        commandLine 'git', 'rev-parse', '--abbrev-ref', 'HEAD'
        standardOutput = stdout
    }
    return stdout.toString().trim()
}<|MERGE_RESOLUTION|>--- conflicted
+++ resolved
@@ -79,11 +79,7 @@
     testImplementation 'io.agroal:agroal-pool'
     testImplementation 'org.apache.tomcat:tomcat-jdbc'
     testImplementation 'org.mongodb:mongodb-driver-sync'
-<<<<<<< HEAD
-    testImplementation 'co.elastic.clients:elasticsearch-java'
     testImplementation 'com.github.tomakehurst:wiremock-jre8'
-=======
->>>>>>> b0eea8be
 
     testFixturesApi 'org.junit.jupiter:junit-jupiter'
     testFixturesApi 'org.mockito:mockito-inline'
