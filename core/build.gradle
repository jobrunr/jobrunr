import java.text.SimpleDateFormat

plugins {
    id 'java-library'
    id 'java-test-fixtures'
    id 'maven-publish'
    id 'signing'
}

sourceSets {
    main {
        resources {
            exclude '**/node_modules/'
            exclude '**/dependency-check-bin/'
            exclude '**/public/'
            exclude '**/src/'
            exclude '**/jsconfig.json'
            exclude '**/package.json'
            exclude '**/package-lock.json'
        }
    }
}

task myJavadocs(type: Javadoc) {
    source = sourceSets.main.allJava
    classpath = project.sourceSets.main.compileClasspath
    options.links 'https://docs.oracle.com/en/java/javase/11/docs/api/'
}

task runFrontEndDevelopment(type: JavaExec) {
    group = "Execution"
    description = "Run the FrontEnd Development JavaExecTask"
    classpath = sourceSets.test.runtimeClasspath
    mainClass = 'org.jobrunr.dashboard.FrontEndDevelopment'
}


dependencies {
    api platform(project(':platform'))

    api 'org.slf4j:slf4j-api'
    api 'org.ow2.asm:asm'

    compileOnly 'com.fasterxml.jackson.core:jackson-databind'
    compileOnly 'com.fasterxml.jackson.datatype:jackson-datatype-jsr310'
    compileOnly 'com.google.code.gson:gson'
    compileOnly 'org.eclipse:yasson'
    compileOnly 'io.micrometer:micrometer-core'

    compileOnly 'com.oracle.database.jdbc:ojdbc8'
    compileOnly 'org.mongodb:mongodb-driver-sync'

    testImplementation 'org.ow2.asm:asm-util'
    testImplementation 'com.fasterxml.jackson.core:jackson-databind'
    testImplementation 'com.fasterxml.jackson.datatype:jackson-datatype-jsr310'
    testImplementation 'com.fasterxml.jackson.datatype:jackson-datatype-jdk8'
    testImplementation 'com.google.code.gson:gson'
    testImplementation 'org.eclipse:yasson'
    testImplementation 'io.micrometer:micrometer-core'
    testImplementation 'org.testcontainers:testcontainers'
    testImplementation 'org.testcontainers:junit-jupiter'
    testImplementation 'org.testcontainers:mariadb'
    testImplementation 'org.testcontainers:mssqlserver'
    testImplementation 'org.testcontainers:mysql'
    testImplementation 'org.testcontainers:oracle-free'
    testImplementation 'org.testcontainers:postgresql'
    testImplementation 'org.testcontainers:db2'
    testImplementation 'org.xerial:sqlite-jdbc'
    testImplementation 'com.h2database:h2'
    testImplementation 'org.postgresql:postgresql'
    testImplementation 'com.google.cloud.sql:postgres-socket-factory'
    testImplementation 'com.microsoft.sqlserver:mssql-jdbc'
    testImplementation 'com.ibm.db2:jcc'
    testImplementation 'com.oracle.database.jdbc:ojdbc8'
    testImplementation 'org.mariadb.jdbc:mariadb-java-client'
    testImplementation 'mysql:mysql-connector-java'
    testImplementation 'com.zaxxer:HikariCP'
    testImplementation 'org.apache.commons:commons-dbcp2'
    testImplementation 'io.agroal:agroal-pool'
    testImplementation 'org.apache.tomcat:tomcat-jdbc'
    testImplementation 'org.mongodb:mongodb-driver-sync'
<<<<<<< HEAD
=======
    testImplementation 'co.elastic.clients:elasticsearch-java'
>>>>>>> cbef4149

    testFixturesApi 'org.junit.jupiter:junit-jupiter'
    testFixturesApi 'org.assertj:assertj-core'
    testFixturesApi 'org.mockito:mockito-inline'
    testFixturesApi 'org.mockito:mockito-junit-jupiter'
    testFixturesApi 'io.github.artsok:rerunner-jupiter'
    testFixturesApi 'org.awaitility:awaitility'
    testFixturesApi 'net.javacrumbs.json-unit:json-unit-assertj'
    testFixturesApi 'ch.qos.logback:logback-classic'
    testFixturesApi 'io.micrometer:micrometer-core'
}

java {
    withJavadocJar()
    withSourcesJar()
}

compileTestFixturesJava {
    sourceCompatibility = JavaVersion.VERSION_11
    targetCompatibility = JavaVersion.VERSION_11
}

normalization {
    runtimeClasspath {
        ignore '**/MANIFEST.MF'
        ignore '**/frontend/**'
    }
}

task npmRunBuildWarning {
    onlyIf {
        System.getenv("CI") != "true"
    }
    doLast {
        println "JobRunr Frontend not build during local development - please build it manually"
    }
}

task npmRunBuild() {
    onlyIf {
        System.getenv("CI") == "true"
    }

    inputs.dir('src/main/resources/org/jobrunr/dashboard/frontend/src').withPathSensitivity(PathSensitivity.RELATIVE)
    outputs.dir('src/main/resources/org/jobrunr/dashboard/frontend/build')
    outputs.cacheIf { true }

    doLast {
        println "JobRunr Frontend Build started"
        exec {
            workingDir = new File(projectDir, 'src/main/resources/org/jobrunr/dashboard/frontend')
            commandLine 'sh', '-c', 'npm install'
        }
        exec {
            workingDir = new File(projectDir, 'src/main/resources/org/jobrunr/dashboard/frontend')
            commandLine 'sh', '-c', 'npm run build'
        }
        println "JobRunr Frontend Build succeeded"
    }
}

npmRunBuild.dependsOn npmRunBuildWarning
processResources.dependsOn npmRunBuild
sourcesJar.dependsOn npmRunBuild

jar {
    var asmJar = configurations.compileClasspath.fileCollection { it.group == 'org.ow2.asm' && it.name == 'asm' }.singleFile.name
    var asmVersion = asmJar.substring(asmJar.lastIndexOf("-") + 1).replace(".jar", "")
    exclude('**/dependency-check-bin/', '**/dependency-check-reports/')
    manifest {
        attributes 'Automatic-Module-Name': 'org.jobrunr.core'
        attributes 'Built-By': 'build.jobrunr.io'
        attributes 'Build-Timestamp': new SimpleDateFormat("yyyy-MM-dd'T'HH:mm:ss.SSSZ").format(new Date())
        attributes 'Build-Version': project.version
        attributes 'Implementation-Title': 'JobRunr'
        attributes 'Implementation-Version': project.version
        attributes 'Bundle-Version': project.version
        attributes 'Created-By': "Gradle ${gradle.gradleVersion}"
        attributes 'Build-Jdk': "${System.properties['java.version']} (${System.properties['java.vendor']} ${System.properties['java.vm.version']})"
        attributes 'Build-OS': "${System.properties['os.name']} ${System.properties['os.arch']} ${System.properties['os.version']}"
        attributes 'Minimum-ASM-Version': "${asmVersion}"
        attributes 'Git-Branch': getGitBranch()
    }
}

publishing {
    publications {
        mavenJava(MavenPublication) {
            groupId = 'org.jobrunr'
            artifactId = 'jobrunr'
            version = project.version
            from components.java

            pom {
                name = 'JobRunr'
                description = 'An easy way to perform background processing on the JVM. Backed by persistent storage. Open and free for commercial use.'
                url = 'https://github.com/jobrunr/jobrunr'
                licenses {
                    license {
                        name = 'GNU Lesser General Public License v3.0 or later'
                        url = 'https://github.com/jobrunr/jobrunr/blob/master/License.md#lgpl-v3-license'
                    }
                    license {
                        name = 'Commercial License'
                        url = 'https://github.com/jobrunr/jobrunr/blob/master/License.md#commercial-license'
                    }
                }
                developers {
                    developer {
                        id = 'rdehuyss'
                        name = 'Ronald Dehuysser'
                        email = 'ronald.dehuysser@gmail.com'
                    }
                }
                scm {
                    connection = 'scm:git:https://github.com/jobrunr/jobrunr.git'
                    developerConnection = 'scm:git@github.com:jobrunr/jobrunr.git'
                    url = 'https://github.com/jobrunr/jobrunr.git'
                }

                versionMapping {
                    usage('java-runtime') {
                        fromResolutionResult()
                    }
                }

                withXml {
                    def pomNode = asNode()
                    pomNode.remove(pomNode.dependencyManagement)
                    pomNode.dependencies.'*'.findAll() {
                        it.optional.text() == 'true'
                    }.each() {
                        it.parent().remove(it)
                    }
                }
            }
        }
    }
}

signing {
    String base64Key = System.getenv('SIGNING_KEY')
    if (base64Key) {
        useInMemoryPgpKeys(new String(Base64.decoder.decode(base64Key)), System.getenv('SIGNING_PASSWORD'))
        sign publishing.publications.mavenJava
    }
}

def getGitBranch() {
    def stdout = new ByteArrayOutputStream()
    exec {
        commandLine 'git', 'rev-parse', '--abbrev-ref', 'HEAD'
        standardOutput = stdout
    }
    return stdout.toString().trim()
}<|MERGE_RESOLUTION|>--- conflicted
+++ resolved
@@ -79,10 +79,6 @@
     testImplementation 'io.agroal:agroal-pool'
     testImplementation 'org.apache.tomcat:tomcat-jdbc'
     testImplementation 'org.mongodb:mongodb-driver-sync'
-<<<<<<< HEAD
-=======
-    testImplementation 'co.elastic.clients:elasticsearch-java'
->>>>>>> cbef4149
 
     testFixturesApi 'org.junit.jupiter:junit-jupiter'
     testFixturesApi 'org.assertj:assertj-core'
