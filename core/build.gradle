--- conflicted
+++ resolved
@@ -1,20 +1,17 @@
 import java.text.SimpleDateFormat
 
 plugins {
+    id 'com.github.ben-manes.versions' version '0.53.0'
     id 'java-library'
     id 'java-test-fixtures'
+    id 'maven-publish'
     id 'signing'
-<<<<<<< HEAD
-    id 'maven-publish'
-    id 'com.github.ben-manes.versions' version '0.53.0'
-=======
     id 'idea'
 }
 
 java {
     withJavadocJar()
     withSourcesJar()
->>>>>>> ae5c2f1b
 }
 
 sourceSets {
