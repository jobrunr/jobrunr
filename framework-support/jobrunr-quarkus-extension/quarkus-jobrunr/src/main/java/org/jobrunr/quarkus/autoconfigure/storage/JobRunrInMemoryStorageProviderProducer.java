package org.jobrunr.quarkus.autoconfigure.storage;

import io.quarkus.arc.DefaultBean;
import jakarta.enterprise.inject.Produces;
import jakarta.inject.Singleton;
import org.jobrunr.jobs.mappers.JobMapper;
import org.jobrunr.storage.InMemoryStorageProvider;
import org.jobrunr.storage.StorageProvider;


public class JobRunrInMemoryStorageProviderProducer {

    @Produces
    @DefaultBean
    @Singleton
<<<<<<< HEAD
    //TODO: make it return correct storageprovider based on Extensions (mongo)?
=======
>>>>>>> 8a827f8e
    public StorageProvider storageProvider(JobMapper jobMapper) {
        final InMemoryStorageProvider storageProvider = new InMemoryStorageProvider();
        storageProvider.setJobMapper(jobMapper);
        return storageProvider;
    }
}<|MERGE_RESOLUTION|>--- conflicted
+++ resolved
@@ -13,10 +13,6 @@
     @Produces
     @DefaultBean
     @Singleton
-<<<<<<< HEAD
-    //TODO: make it return correct storageprovider based on Extensions (mongo)?
-=======
->>>>>>> 8a827f8e
     public StorageProvider storageProvider(JobMapper jobMapper) {
         final InMemoryStorageProvider storageProvider = new InMemoryStorageProvider();
         storageProvider.setJobMapper(jobMapper);
