package org.jobrunr.quarkus.autoconfigure;

import io.quarkus.runtime.annotations.ConfigPhase;
import io.quarkus.runtime.annotations.ConfigRoot;
import io.smallrye.config.ConfigMapping;
import io.smallrye.config.WithDefault;
import org.jobrunr.server.configuration.BackgroundJobServerThreadType;

import java.time.Duration;
import java.util.Optional;

@ConfigRoot(phase = ConfigPhase.RUN_TIME)
@ConfigMapping(prefix = "quarkus.jobrunr")
public interface JobRunrRuntimeConfiguration {

    /**
     * Allows to configure JobRunr database related settings
     */
    DatabaseConfiguration database();

    /**
     * Allows to configure JobRunr job related settings
     */
    JobsConfiguration jobs();

    /**
     * Allows to configure JobRunr JobScheduler related settings
     */
    JobSchedulerConfiguration jobScheduler();

    /**
     * Allows to configure JobRunr BackgroundJobServer related settings
     */
    BackgroundJobServerConfiguration backgroundJobServer();

    /**
     * Allows to configure JobRunr Dashboard related settings
     */
    DashboardConfiguration dashboard();

    /**
     * Allows to configure miscellaneous settings related to JobRunr
     */
    MiscellaneousConfiguration miscellaneous();

    interface DatabaseConfiguration {

        /**
         * Allows to skip the creation of the tables - this means you should add them manually or by database migration tools like FlywayDB or Liquibase.
         */
        @WithDefault("false")
        boolean skipCreate();

        /**
         * Allows to set the database name to use (only used by MongoDBStorageProvider). By default, it is 'jobrunr'.
         */
        Optional<String> databaseName();

        /**
         * Allows to set the table prefix used by JobRunr
         */
        Optional<String> tablePrefix();

        /**
         * An optional named {@link javax.sql.DataSource} to use. Defaults to the 'default' datasource.
         */
        Optional<String> datasource();

        /**
         * If multiple types of databases are available in the Spring Context (e.g. a DataSource and an MongoDB Client), this setting allows to specify the type of database for JobRunr to use.
         * Valid values are 'sql', 'mongodb' and 'documentdb'.
         */
        Optional<String> type();
    }

    interface JobsConfiguration {

        /**
         * Configures the default amount of retries.
         */
        Optional<Integer> defaultNumberOfRetries();

        /**
         * Configures the seed for the exponential back-off when jobs are retried in case of an Exception.
         */
        Optional<Integer> retryBackOffTimeSeed();

        /**
<<<<<<< HEAD
         * Configures carbon-aware scheduling related properties
         */
        CarbonAwareConfiguration carbonAwareConfiguration();
=======
         * Configures MicroMeter metrics related to jobs
         */
        MetricsConfiguration metrics();
>>>>>>> b0eea8be
    }

    interface JobSchedulerConfiguration {

        /**
         * Enables the scheduling of jobs.
         */
        @WithDefault("true")
        boolean enabled();

        /**
         * Defines the JobDetailsGenerator to use. This should be the fully qualified classname of the
         * JobDetailsGenerator, and it should have a default no-argument constructor.
         */
        Optional<String> jobDetailsGenerator();
    }

    interface BackgroundJobServerConfiguration {

        /**
         * Enables the background processing of jobs.
         */
        @WithDefault("false")
        boolean enabled();

        /**
         * Sets the name of the {@link org.jobrunr.server.BackgroundJobServer} (used in the dashboard).
         */
        Optional<String> name();

        /**
         * Sets the workerCount for the BackgroundJobServer which defines the maximum number of jobs that will be run in parallel.
         * By default, this will be determined by the amount of available processor.
         */
        Optional<Integer> workerCount();

        /**
         * Sets the Thread Type for the BackgroundJobServer.
         * By default, this will be determined by the Java version (VirtualThreads as of Java 21).
         */
        Optional<BackgroundJobServerThreadType> threadType();

        /**
         * Sets the maximum number of carbon aware jobs to update from awaiting to scheduled state per database round-trip.
         */
        Optional<Integer> carbonAwaitingJobsRequestSize();

        /**
         * Sets the maximum number of jobs to update from scheduled to enqueued state per database round-trip.
         */
        Optional<Integer> scheduledJobsRequestSize();

        /**
         * Sets the query size for misfired jobs per database round-trip (to retry them).
         */
        Optional<Integer> orphanedJobsRequestSize();

        /**
         * Sets the maximum number of jobs to update from succeeded to deleted state per database round-trip.
         */
        Optional<Integer> succeededJobRequestSize();

        /**
         * Set the pollIntervalInSeconds for the BackgroundJobServer to see whether new jobs need to be processed
         */
        Optional<Integer> pollIntervalInSeconds();

        /**
         * Set the pollInterval multiplicand used to determine when a BackgroundJobServer has timed out and processing jobs are orphaned.
         */
        Optional<Integer> serverTimeoutPollIntervalMultiplicand();

        /**
         * Sets the duration to wait before changing jobs that are in the SUCCEEDED state to the DELETED state.
         */
        Optional<Duration> deleteSucceededJobsAfter();

        /**
         * Sets the duration to wait before permanently deleting jobs that are in the DELETED state.
         */
        Optional<Duration> permanentlyDeleteDeletedJobsAfter();

        /**
         * Sets the duration to wait before interrupting threads/jobs when the server is stopped.
         */
        Optional<Duration> interruptJobsAwaitDurationOnStop();

        /**
         * Configures MicroMeter metrics related to the background job server
         */
        MetricsConfiguration metrics();
    }

    interface DashboardConfiguration {
        /**
         * Enables the JobRunr dashboard.
         */
        @WithDefault("false")
        boolean enabled();

        /**
         * The port on which the Dashboard should run
         */
        Optional<Integer> port();

        /**
         * The username for the basic authentication which protects the dashboard
         */
        Optional<String> username();

        /**
         * The password for the basic authentication which protects the dashboard. WARNING: this is insecure as it is in clear text
         */
        Optional<String> password();
    }

    interface MiscellaneousConfiguration {

        /**
         * Allows to opt-out of anonymous usage statistics. This setting is true by default and sends only the total amount of succeeded jobs processed
         * by your cluster per day to show a counter on the JobRunr website for marketing purposes.
         */
        @WithDefault("true")
        boolean allowAnonymousDataUsage();
    }

<<<<<<< HEAD
    interface CarbonAwareConfiguration {
        /**
         * Allows to set the areaCode of your datacenter (the area where your application is hosted) in order to have more accurate carbon emissions forecasts
         * areaCode is a 2-character country code (ISO 3166-1 alpha-2) or an ENTSO-E area code.
         */
        Optional<String> areaCode();

        /**
         * Allows to set the connect timeout for the carbon api client
         */
        Optional<Integer> apiClientConnectTimeoutMs();

        /**
         * Allows to set the read timeout for the carbon api client
         */
        Optional<Integer> apiClientReadTimeoutMs();
    }

=======
    interface MetricsConfiguration {

        /**
         * Configures whether metrics are reported to MicroMeter.
         */
        @WithDefault("false")
        boolean enabled();
    }
>>>>>>> b0eea8be
}
<|MERGE_RESOLUTION|>--- conflicted
+++ resolved
@@ -86,15 +86,14 @@
         Optional<Integer> retryBackOffTimeSeed();
 
         /**
-<<<<<<< HEAD
          * Configures carbon-aware scheduling related properties
          */
         CarbonAwareConfiguration carbonAwareConfiguration();
-=======
+
+        /**
          * Configures MicroMeter metrics related to jobs
          */
         MetricsConfiguration metrics();
->>>>>>> b0eea8be
     }
 
     interface JobSchedulerConfiguration {
@@ -221,7 +220,6 @@
         boolean allowAnonymousDataUsage();
     }
 
-<<<<<<< HEAD
     interface CarbonAwareConfiguration {
         /**
          * Allows to set the areaCode of your datacenter (the area where your application is hosted) in order to have more accurate carbon emissions forecasts
@@ -240,7 +238,7 @@
         Optional<Integer> apiClientReadTimeoutMs();
     }
 
-=======
+
     interface MetricsConfiguration {
 
         /**
@@ -249,5 +247,4 @@
         @WithDefault("false")
         boolean enabled();
     }
->>>>>>> b0eea8be
 }
