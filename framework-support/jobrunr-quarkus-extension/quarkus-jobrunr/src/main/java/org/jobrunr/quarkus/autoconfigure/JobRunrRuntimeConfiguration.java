--- conflicted
+++ resolved
@@ -119,16 +119,12 @@
         Optional<BackgroundJobServerThreadType> threadType();
 
         /**
-<<<<<<< HEAD
          * Sets the maximum number of jobs to update from awaiting to scheduled state per X hours
          */
         Optional<Integer> carbonAwatingJobsRequestSize();
 
         /**
-         * Sets the maximum number of jobs to update from scheduled to enqueued state per polling interval.
-=======
          * Sets the maximum number of jobs to update from scheduled to enqueued state per database round-trip.
->>>>>>> 120cd812
          */
         Optional<Integer> scheduledJobsRequestSize();
 
