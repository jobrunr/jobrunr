--- conflicted
+++ resolved
@@ -38,13 +38,8 @@
 
     interface DatabaseConfiguration {
         /**
-<<<<<<< HEAD
-         * If multiple types of databases are available in the Spring Context (e.g. a DataSource and an MongoDB Client), this setting allows to specify the type of database for JobRunr to use.
-         * Valid values are 'sql', 'mongodb' and 'documentdb'.
-=======
          * If multiple types of databases are available in the Spring Context (e.g. a DataSource and an Elastic RestHighLevelClient), this setting allows to specify the type of database for JobRunr to use.
-         * Valid values are 'sql', 'mongodb', 'documentdb', 'mem' and 'elasticsearch'.
->>>>>>> 71fc6b9b
+         * Valid values are 'sql', 'mongodb', 'documentdb' and 'mem'.
          */
         Optional<String> type();
     }
