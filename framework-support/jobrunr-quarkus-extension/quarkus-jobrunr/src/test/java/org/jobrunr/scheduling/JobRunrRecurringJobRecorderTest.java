package org.jobrunr.scheduling;

import io.quarkus.arc.runtime.BeanContainer;
import org.eclipse.microprofile.config.Config;
import org.eclipse.microprofile.config.spi.ConfigProviderResolver;
import org.jobrunr.jobs.JobDetails;
<<<<<<< HEAD
import org.jobrunr.scheduling.interval.Interval;
=======
import org.jobrunr.jobs.RecurringJob;
import org.jobrunr.quarkus.autoconfigure.JobRunrRuntimeConfiguration;
import org.jobrunr.stubs.TestService;
>>>>>>> b0eea8be
import org.junit.jupiter.api.BeforeEach;
import org.junit.jupiter.api.Test;
import org.junit.jupiter.api.extension.ExtendWith;
import org.mockito.ArgumentCaptor;
import org.mockito.Captor;
import org.mockito.Mock;
import org.mockito.junit.jupiter.MockitoExtension;

import java.util.Optional;

import static org.assertj.core.api.Assertions.assertThatThrownBy;
import static org.jobrunr.JobRunrAssertions.assertThat;
import static org.jobrunr.jobs.JobDetailsTestBuilder.defaultJobDetails;
import static org.jobrunr.jobs.JobDetailsTestBuilder.jobDetails;
import static org.jobrunr.jobs.RecurringJob.CreatedBy.ANNOTATION;
import static org.mockito.ArgumentMatchers.any;
import static org.mockito.Mockito.lenient;
import static org.mockito.Mockito.never;
import static org.mockito.Mockito.verify;
import static org.mockito.Mockito.when;

@ExtendWith(MockitoExtension.class)
class JobRunrRecurringJobRecorderTest {

    @Mock
    BeanContainer beanContainer;

    @Mock
    JobScheduler jobScheduler;

    @Mock
    JobRunrRuntimeConfiguration jobRunrRuntimeConfiguration;
    @Mock
    JobRunrRuntimeConfiguration.JobSchedulerConfiguration jobSchedulerConfiguration;

    @Captor
    ArgumentCaptor<RecurringJob> recurringJobArgumentCaptor;

    @Mock
    ConfigProviderResolver configProviderResolver;

    @Mock
    Config config;

    JobRunrRecurringJobRecorder jobRunrRecurringJobRecorder;

    @BeforeEach
    void setUpJobRunrRecorder() {
        jobRunrRecurringJobRecorder = new JobRunrRecurringJobRecorder(jobRunrRuntimeConfiguration);
        lenient().when(beanContainer.beanInstance(JobScheduler.class)).thenReturn(jobScheduler);

        when(jobRunrRuntimeConfiguration.jobScheduler()).thenReturn(jobSchedulerConfiguration);
        when(jobSchedulerConfiguration.enabled()).thenReturn(true);

        ConfigProviderResolver.setInstance(configProviderResolver);
        lenient().when(configProviderResolver.getConfig()).thenReturn(config);
    }

    @Test
    void scheduleSchedulesCronJobWithJobRunr() {
        final String id = "my-job-id";
        final JobDetails jobDetails = defaultJobDetails().build();
        final String cron = "*/15 * * * *";
        final String interval = null;
        final String zoneId = null;

        jobRunrRecurringJobRecorder.schedule(beanContainer, id, cron, interval, zoneId, jobDetails.getClassName(), jobDetails.getMethodName(), jobDetails.getJobParameters());

<<<<<<< HEAD
        verify(jobScheduler).scheduleRecurrently(eq(id), jobDetailsArgumentCaptor.capture(), eq(ScheduleExpressionType.getSchedule("*/15 * * * *")), eq(ZoneId.systemDefault()));
        assertThat(jobDetailsArgumentCaptor.getValue())
                .hasClassName(jobDetails.getClassName())
                .hasMethodName(jobDetails.getMethodName())
                .hasArgs(jobDetails.getJobParameterValues());
=======
        // THEN
        verify(jobScheduler).scheduleRecurrently(recurringJobArgumentCaptor.capture());
        final RecurringJob actualRecurringJob = recurringJobArgumentCaptor.getValue();
        assertThat(actualRecurringJob)
                .hasId(id)
                .hasScheduleExpression(cron)
                .hasCreatedBy(ANNOTATION);

        assertThat(actualRecurringJob.getJobDetails())
                .hasClass(TestService.class)
                .hasMethodName("doWork")
                .hasArgs(5);
>>>>>>> b0eea8be
    }

    @Test
    void scheduleSchedulesIntervalJobWithJobRunr() {
        final String id = "my-job-id";
        final JobDetails jobDetails = defaultJobDetails().build();
        final String cron = null;
        final String interval = "PT10M";
        final String zoneId = null;

        jobRunrRecurringJobRecorder.schedule(beanContainer, id, cron, interval, zoneId, jobDetails.getClassName(), jobDetails.getMethodName(), jobDetails.getJobParameters());

        // THEN
        verify(jobScheduler).scheduleRecurrently(recurringJobArgumentCaptor.capture());
        final RecurringJob actualRecurringJob = recurringJobArgumentCaptor.getValue();
        assertThat(actualRecurringJob)
                .hasId(id)
                .hasScheduleExpression(interval);

        assertThat(actualRecurringJob.getJobDetails())
                .hasClass(TestService.class)
                .hasMethodName("doWork")
                .hasArgs(5);
    }

    @Test
    void beansWithMethodsAnnotatedWithRecurringAnnotationCronAndIntervalWillThrowException() {
        final String id = "my-job-id";
        final JobDetails jobDetails = jobDetails().build();
        final String cron = "*/15 * * * *";
        final String interval = "PT10M";
        final String zoneId = null;

        assertThatThrownBy(() -> jobRunrRecurringJobRecorder.schedule(beanContainer, id, cron, interval, zoneId, jobDetails.getClassName(), jobDetails.getMethodName(), jobDetails.getJobParameters())).isInstanceOf(IllegalArgumentException.class);
    }

    @Test
    void beansWithMethodsAnnotatedWithRecurringAnnotationNoCronOrIntervalWillThrowException() {
        final String id = "my-job-id";
        final JobDetails jobDetails = jobDetails().build();
        final String cron = null;
        final String interval = null;
        final String zoneId = null;

        assertThatThrownBy(() -> jobRunrRecurringJobRecorder.schedule(beanContainer, id, cron, interval, zoneId, jobDetails.getClassName(), jobDetails.getMethodName(), jobDetails.getJobParameters())).isInstanceOf(IllegalArgumentException.class);
    }

    @Test
    void scheduleDeletesJobFromJobRunrIfCronExpressionIsCronDisabled() {
        final String id = "my-job-id";
        final JobDetails jobDetails = jobDetails().build();
        final String cron = "-";
        final String interval = null;
        final String zoneId = null;

        jobRunrRecurringJobRecorder.schedule(beanContainer, id, cron, interval, zoneId, jobDetails.getClassName(), jobDetails.getMethodName(), jobDetails.getJobParameters());

        verify(jobScheduler).deleteRecurringJob(id);
    }

    @Test
    void scheduleDeletesJobFromJobRunrIfIntervalExpressionIsIntervalDisabled() {
        final String id = "my-job-id";
        final JobDetails jobDetails = jobDetails().build();
        final String cron = null;
        final String interval = "-";
        final String zoneId = null;

        jobRunrRecurringJobRecorder.schedule(beanContainer, id, cron, interval, zoneId, jobDetails.getClassName(), jobDetails.getMethodName(), jobDetails.getJobParameters());

        verify(jobScheduler).deleteRecurringJob(id);
    }

    @Test
    void scheduleSchedulesRecurringCronJobWithJobRunrAndResolvesPlaceholders() {
        when(config.getOptionalValue("my-cron-job.cron-expression", String.class)).thenReturn(Optional.of("*/15 * * * *"));

        final String id = "my-job-id";
        final JobDetails jobDetails = defaultJobDetails().build();
        final String cron = "${my-cron-job.cron-expression}";
        final String interval = null;
        final String zoneId = null;

        jobRunrRecurringJobRecorder.schedule(beanContainer, id, cron, interval, zoneId, jobDetails.getClassName(), jobDetails.getMethodName(), jobDetails.getJobParameters());

<<<<<<< HEAD
        verify(jobScheduler).scheduleRecurrently(eq(id), jobDetailsArgumentCaptor.capture(), eq(ScheduleExpressionType.getSchedule("*/15 * * * *")), eq(ZoneId.systemDefault()));
        assertThat(jobDetailsArgumentCaptor.getValue())
                .hasClassName(jobDetails.getClassName())
                .hasMethodName(jobDetails.getMethodName())
                .hasArgs(jobDetails.getJobParameterValues());
=======
        // THEN
        verify(jobScheduler).scheduleRecurrently(recurringJobArgumentCaptor.capture());
        final RecurringJob actualRecurringJob = recurringJobArgumentCaptor.getValue();
        assertThat(actualRecurringJob)
                .hasId(id)
                .hasScheduleExpression("*/15 * * * *");

        assertThat(actualRecurringJob.getJobDetails())
                .hasClass(TestService.class)
                .hasMethodName("doWork");
>>>>>>> b0eea8be
    }

    @Test
    void scheduleSchedulesRecurringIntervalJobWithJobRunrAndResolvesPlaceholders() {
        when(config.getOptionalValue("my-recurring-job.interval-expression", String.class)).thenReturn(Optional.of("PT10M"));

        final String id = "my-job-id";
        final JobDetails jobDetails = defaultJobDetails().build();
        final String cron = null;
        final String interval = "${my-recurring-job.interval-expression}";
        final String zoneId = null;

        jobRunrRecurringJobRecorder.schedule(beanContainer, id, cron, interval, zoneId, jobDetails.getClassName(), jobDetails.getMethodName(), jobDetails.getJobParameters());

        // THEN
        verify(jobScheduler).scheduleRecurrently(recurringJobArgumentCaptor.capture());
        final RecurringJob actualRecurringJob = recurringJobArgumentCaptor.getValue();
        assertThat(actualRecurringJob)
                .hasId(id)
                .hasScheduleExpression("PT10M");

        assertThat(actualRecurringJob.getJobDetails())
                .hasClass(TestService.class)
                .hasMethodName("doWork");
    }

    @Test
    void scheduleDoesNotSchedulesCronJobWithJobRunrIfJobSchedulerIsNotEnabled() {
        final String id = "my-job-id";
        final JobDetails jobDetails = jobDetails().build();
        final String cron = "*/15 * * * *";
        final String interval = null;
        final String zoneId = null;

        when(jobSchedulerConfiguration.enabled()).thenReturn(false);
        jobRunrRecurringJobRecorder.schedule(beanContainer, id, cron, interval, zoneId, jobDetails.getClassName(), jobDetails.getMethodName(), jobDetails.getJobParameters());

        verify(jobScheduler, never()).scheduleRecurrently(any(RecurringJob.class));
    }
}<|MERGE_RESOLUTION|>--- conflicted
+++ resolved
@@ -4,13 +4,9 @@
 import org.eclipse.microprofile.config.Config;
 import org.eclipse.microprofile.config.spi.ConfigProviderResolver;
 import org.jobrunr.jobs.JobDetails;
-<<<<<<< HEAD
-import org.jobrunr.scheduling.interval.Interval;
-=======
 import org.jobrunr.jobs.RecurringJob;
 import org.jobrunr.quarkus.autoconfigure.JobRunrRuntimeConfiguration;
 import org.jobrunr.stubs.TestService;
->>>>>>> b0eea8be
 import org.junit.jupiter.api.BeforeEach;
 import org.junit.jupiter.api.Test;
 import org.junit.jupiter.api.extension.ExtendWith;
@@ -79,13 +75,6 @@
 
         jobRunrRecurringJobRecorder.schedule(beanContainer, id, cron, interval, zoneId, jobDetails.getClassName(), jobDetails.getMethodName(), jobDetails.getJobParameters());
 
-<<<<<<< HEAD
-        verify(jobScheduler).scheduleRecurrently(eq(id), jobDetailsArgumentCaptor.capture(), eq(ScheduleExpressionType.getSchedule("*/15 * * * *")), eq(ZoneId.systemDefault()));
-        assertThat(jobDetailsArgumentCaptor.getValue())
-                .hasClassName(jobDetails.getClassName())
-                .hasMethodName(jobDetails.getMethodName())
-                .hasArgs(jobDetails.getJobParameterValues());
-=======
         // THEN
         verify(jobScheduler).scheduleRecurrently(recurringJobArgumentCaptor.capture());
         final RecurringJob actualRecurringJob = recurringJobArgumentCaptor.getValue();
@@ -98,7 +87,6 @@
                 .hasClass(TestService.class)
                 .hasMethodName("doWork")
                 .hasArgs(5);
->>>>>>> b0eea8be
     }
 
     @Test
@@ -184,13 +172,6 @@
 
         jobRunrRecurringJobRecorder.schedule(beanContainer, id, cron, interval, zoneId, jobDetails.getClassName(), jobDetails.getMethodName(), jobDetails.getJobParameters());
 
-<<<<<<< HEAD
-        verify(jobScheduler).scheduleRecurrently(eq(id), jobDetailsArgumentCaptor.capture(), eq(ScheduleExpressionType.getSchedule("*/15 * * * *")), eq(ZoneId.systemDefault()));
-        assertThat(jobDetailsArgumentCaptor.getValue())
-                .hasClassName(jobDetails.getClassName())
-                .hasMethodName(jobDetails.getMethodName())
-                .hasArgs(jobDetails.getJobParameterValues());
-=======
         // THEN
         verify(jobScheduler).scheduleRecurrently(recurringJobArgumentCaptor.capture());
         final RecurringJob actualRecurringJob = recurringJobArgumentCaptor.getValue();
@@ -201,7 +182,6 @@
         assertThat(actualRecurringJob.getJobDetails())
                 .hasClass(TestService.class)
                 .hasMethodName("doWork");
->>>>>>> b0eea8be
     }
 
     @Test
