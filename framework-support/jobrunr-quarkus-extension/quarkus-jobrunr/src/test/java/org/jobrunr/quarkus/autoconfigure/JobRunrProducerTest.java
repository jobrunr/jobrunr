package org.jobrunr.quarkus.autoconfigure;

<<<<<<< HEAD
import org.assertj.core.api.Assertions;
import org.jobrunr.server.BackgroundJobServerConfiguration;
import org.jobrunr.server.JobActivator;
import org.jobrunr.server.carbonaware.CarbonAwareConfigurationReader;
import org.jobrunr.server.carbonaware.CarbonAwareJobManager;
import org.jobrunr.server.configuration.BackgroundJobServerWorkerPolicy;
=======
>>>>>>> b0eea8be
import org.jobrunr.storage.StorageProvider;
import org.junit.jupiter.api.BeforeEach;
import org.junit.jupiter.api.Test;
import org.junit.jupiter.api.extension.ExtendWith;
import org.mockito.Mock;
import org.mockito.junit.jupiter.MockitoExtension;

import static org.assertj.core.api.Assertions.assertThat;
import static org.mockito.Mockito.when;
import static org.mockito.internal.util.reflection.Whitebox.setInternalState;

@ExtendWith(MockitoExtension.class)
class JobRunrProducerTest {

    JobRunrProducer jobRunrProducer;

    @Mock
    JobRunrRuntimeConfiguration jobRunrRuntimeConfiguration;
    @Mock
    JobRunrRuntimeConfiguration.JobSchedulerConfiguration jobSchedulerRunTimeConfiguration;
    @Mock
<<<<<<< HEAD
    JobRunrRuntimeConfiguration.BackgroundJobServerConfiguration backgroundJobServerRunTimeConfiguration;
    @Mock
    JobRunrRuntimeConfiguration.DashboardConfiguration dashboardRunTimeConfiguration;
    @Mock
    JobRunrRuntimeConfiguration.MiscellaneousConfiguration miscellaneousRunTimeConfiguration;
    @Mock
    JobRunrRuntimeConfiguration.CarbonAwareConfiguration carbonAwareRunTimeConfiguration;

    @Mock
    StorageProvider storageProvider;

    @Mock
    CarbonAwareJobManager carbonAwareJobManager;

    @Mock
    JsonMapper jsonMapper;

    @Mock
    JobActivator jobActivator;

    @BeforeEach
    void setUp() {
        lenient().when(jobRunrBuildTimeConfiguration.jobScheduler()).thenReturn(jobSchedulerBuildTimeConfiguration);
        lenient().when(jobRunrBuildTimeConfiguration.backgroundJobServer()).thenReturn(backgroundJobServerBuildTimeConfiguration);
        lenient().when(jobRunrBuildTimeConfiguration.dashboard()).thenReturn(dashboardBuildTimeConfiguration);

        lenient().when(jobRunrRuntimeConfiguration.database()).thenReturn(databaseRunTimeConfiguration);
        lenient().when(jobRunrRuntimeConfiguration.jobs()).thenReturn(jobsRunTimeConfiguration);
        lenient().when(jobRunrRuntimeConfiguration.jobScheduler()).thenReturn(jobSchedulerRunTimeConfiguration);
        lenient().when(jobRunrRuntimeConfiguration.backgroundJobServer()).thenReturn(backgroundJobServerRunTimeConfiguration);
        lenient().when(jobRunrRuntimeConfiguration.dashboard()).thenReturn(dashboardRunTimeConfiguration);
        lenient().when(jobRunrRuntimeConfiguration.miscellaneous()).thenReturn(miscellaneousRunTimeConfiguration);
        lenient().when(jobRunrRuntimeConfiguration.jobs().carbonAwareConfiguration()).thenReturn(carbonAwareRunTimeConfiguration);
=======
    StorageProvider storageProvider;

    @BeforeEach
    void setUp() {
        when(jobRunrRuntimeConfiguration.jobScheduler()).thenReturn(jobSchedulerRunTimeConfiguration);
>>>>>>> b0eea8be

        jobRunrProducer = new JobRunrProducer();
        setInternalState(jobRunrProducer, "jobRunrRuntimeConfiguration", jobRunrRuntimeConfiguration);
    }

    @Test
    void jobSchedulerIsNotSetupWhenConfigured() {
        when(jobSchedulerRunTimeConfiguration.enabled()).thenReturn(false);

        assertThat(jobRunrProducer.jobScheduler(storageProvider, carbonAwareJobManager)).isNull();
    }

    @Test
    void jobSchedulerIsSetupWhenConfigured() {
        when(jobSchedulerRunTimeConfiguration.enabled()).thenReturn(true);

        assertThat(jobRunrProducer.jobScheduler(storageProvider, carbonAwareJobManager)).isNotNull();
    }

    @Test
    void jobRequestSchedulerIsNotSetupWhenConfigured() {
        when(jobSchedulerRunTimeConfiguration.enabled()).thenReturn(false);

        assertThat(jobRunrProducer.jobRequestScheduler(storageProvider, carbonAwareJobManager)).isNull();
    }

    @Test
    void jobRequestSchedulerIsSetupWhenConfigured() {
        when(jobSchedulerRunTimeConfiguration.enabled()).thenReturn(true);

        assertThat(jobRunrProducer.jobRequestScheduler(storageProvider, carbonAwareJobManager)).isNotNull();
    }

    @Test
    void carbonAwareJobManagerIsSetupWhenConfigured() {
        when(carbonAwareRunTimeConfiguration.areaCode()).thenReturn(Optional.of("DE"));
        when(carbonAwareRunTimeConfiguration.apiClientConnectTimeoutMs()).thenReturn(Optional.of(500));
        when(carbonAwareRunTimeConfiguration.apiClientReadTimeoutMs()).thenReturn(Optional.of(1000));

        CarbonAwareJobManager carbonAwareJobManager = jobRunrProducer.carbonAwareJobManager(jsonMapper);
        CarbonAwareConfigurationReader carbonAwareConfiguration = getInternalState(carbonAwareJobManager, "carbonAwareConfiguration");

        assertThat(carbonAwareConfiguration).
                hasAreaCode("DE")
                .hasApiClientConnectTimeout(Duration.ofMillis(500))
                .hasApiClientReadTimeout(Duration.ofMillis(1000));
    }
<<<<<<< HEAD

    @Test
    void backgroundJobServerConfigurationIsNotSetupWhenNotConfigured() {
        when(backgroundJobServerBuildTimeConfiguration.enabled()).thenReturn(false);

        Assertions.assertThat(jobRunrProducer.backgroundJobServerConfiguration(mock(BackgroundJobServerWorkerPolicy.class))).isNull();
    }

    @Test
    void backgroundJobServerConfigurationIsSetupWhenConfigured() {
        when(backgroundJobServerBuildTimeConfiguration.enabled()).thenReturn(true);

        Assertions.assertThat(jobRunrProducer.backgroundJobServerConfiguration(mock(BackgroundJobServerWorkerPolicy.class))).isNotNull();
    }

    @Test
    void backgroundJobServerConfigurationMapsCorrectConfigurationWhenConfigured() {
        when(backgroundJobServerBuildTimeConfiguration.enabled()).thenReturn(true);

        when(backgroundJobServerRunTimeConfiguration.name()).thenReturn(Optional.of("test"));
        when(backgroundJobServerRunTimeConfiguration.pollIntervalInSeconds()).thenReturn(Optional.of(5));
        when(backgroundJobServerRunTimeConfiguration.scheduledJobsRequestSize()).thenReturn(Optional.of(1));
        when(backgroundJobServerRunTimeConfiguration.orphanedJobsRequestSize()).thenReturn(Optional.of(2));
        when(backgroundJobServerRunTimeConfiguration.succeededJobRequestSize()).thenReturn(Optional.of(3));
        when(backgroundJobServerRunTimeConfiguration.deleteSucceededJobsAfter()).thenReturn(Optional.of(Duration.of(1, HOURS)));
        when(backgroundJobServerRunTimeConfiguration.permanentlyDeleteDeletedJobsAfter()).thenReturn(Optional.of(Duration.of(1, DAYS)));
        when(backgroundJobServerRunTimeConfiguration.interruptJobsAwaitDurationOnStop()).thenReturn(Optional.of(Duration.of(20, SECONDS)));

        final BackgroundJobServerConfiguration backgroundJobServerConfiguration = jobRunrProducer.backgroundJobServerConfiguration(mock(BackgroundJobServerWorkerPolicy.class));
        assertThat(backgroundJobServerConfiguration)
                .isNotNull()
                .hasName("test")
                .hasPollIntervalInSeconds(5)
                .hasScheduledJobRequestSize(1)
                .hasOrphanedJobRequestSize(2)
                .hasSucceededJobRequestSize(3)
                .hasInterruptJobsAwaitDurationOnStopBackgroundJobServer(Duration.ofSeconds(20));
        assertThat((Duration) getInternalState(backgroundJobServerConfiguration, "deleteSucceededJobsAfter")).isEqualTo(Duration.of(1, HOURS));
        assertThat((Duration) getInternalState(backgroundJobServerConfiguration, "permanentlyDeleteDeletedJobsAfter")).isEqualTo(Duration.of(1, DAYS));
    }

    @Test
    void backgroundJobServerIsNotSetupWhenNotConfigured() {
        when(backgroundJobServerBuildTimeConfiguration.enabled()).thenReturn(false);

        Assertions.assertThat(jobRunrProducer.backgroundJobServer(storageProvider, jsonMapper, jobActivator, usingStandardBackgroundJobServerConfiguration(), null)).isNull();
    }

    @Test
    void backgroundJobServerIsSetupWhenConfigured() {
        when(backgroundJobServerBuildTimeConfiguration.enabled()).thenReturn(true);

        Assertions.assertThat(jobRunrProducer.backgroundJobServer(storageProvider, jsonMapper, jobActivator, usingStandardBackgroundJobServerConfiguration(), null)).isNotNull();
    }

    @Test
    void dashboardWebServerConfigurationIsNotSetupWhenNotConfigured() {
        when(dashboardBuildTimeConfiguration.enabled()).thenReturn(false);

        assertThat(jobRunrProducer.dashboardWebServerConfiguration()).isNull();
    }

    @Test
    void dashboardWebServerConfigurationIsSetupWhenConfigured() {
        when(dashboardBuildTimeConfiguration.enabled()).thenReturn(true);

        assertThat(jobRunrProducer.dashboardWebServerConfiguration()).isNotNull();
    }

    @Test
    void dashboardWebServerIsNotSetupWhenNotConfigured() {
        when(dashboardBuildTimeConfiguration.enabled()).thenReturn(false);

        assertThat(jobRunrProducer.dashboardWebServer(storageProvider, jsonMapper, usingStandardDashboardConfiguration())).isNull();
    }

    @Test
    void dashboardWebServerIsSetupWhenConfigured() {
        when(dashboardBuildTimeConfiguration.enabled()).thenReturn(true);

        assertThat(jobRunrProducer.dashboardWebServer(storageProvider, jsonMapper, usingStandardDashboardConfiguration())).isNotNull();
    }
=======
>>>>>>> b0eea8be
}<|MERGE_RESOLUTION|>--- conflicted
+++ resolved
@@ -1,76 +1,47 @@
 package org.jobrunr.quarkus.autoconfigure;
 
-<<<<<<< HEAD
-import org.assertj.core.api.Assertions;
-import org.jobrunr.server.BackgroundJobServerConfiguration;
-import org.jobrunr.server.JobActivator;
 import org.jobrunr.server.carbonaware.CarbonAwareConfigurationReader;
 import org.jobrunr.server.carbonaware.CarbonAwareJobManager;
-import org.jobrunr.server.configuration.BackgroundJobServerWorkerPolicy;
-=======
->>>>>>> b0eea8be
 import org.jobrunr.storage.StorageProvider;
+import org.jobrunr.utils.mapper.JsonMapper;
 import org.junit.jupiter.api.BeforeEach;
 import org.junit.jupiter.api.Test;
 import org.junit.jupiter.api.extension.ExtendWith;
 import org.mockito.Mock;
 import org.mockito.junit.jupiter.MockitoExtension;
 
+import java.time.Duration;
+import java.util.Optional;
+
+import static org.jobrunr.jobs.carbonaware.CarbonAwareConfigurationAssert.assertThat;
 import static org.assertj.core.api.Assertions.assertThat;
+import static org.mockito.Mockito.lenient;
 import static org.mockito.Mockito.when;
+import static org.mockito.internal.util.reflection.Whitebox.getInternalState;
 import static org.mockito.internal.util.reflection.Whitebox.setInternalState;
 
 @ExtendWith(MockitoExtension.class)
 class JobRunrProducerTest {
 
     JobRunrProducer jobRunrProducer;
-
+    @Mock
+    JobRunrRuntimeConfiguration.JobsConfiguration jobsRunTimeConfiguration;
     @Mock
     JobRunrRuntimeConfiguration jobRunrRuntimeConfiguration;
     @Mock
     JobRunrRuntimeConfiguration.JobSchedulerConfiguration jobSchedulerRunTimeConfiguration;
     @Mock
-<<<<<<< HEAD
-    JobRunrRuntimeConfiguration.BackgroundJobServerConfiguration backgroundJobServerRunTimeConfiguration;
-    @Mock
-    JobRunrRuntimeConfiguration.DashboardConfiguration dashboardRunTimeConfiguration;
-    @Mock
-    JobRunrRuntimeConfiguration.MiscellaneousConfiguration miscellaneousRunTimeConfiguration;
+    StorageProvider storageProvider;
     @Mock
     JobRunrRuntimeConfiguration.CarbonAwareConfiguration carbonAwareRunTimeConfiguration;
-
-    @Mock
-    StorageProvider storageProvider;
-
-    @Mock
-    CarbonAwareJobManager carbonAwareJobManager;
-
     @Mock
     JsonMapper jsonMapper;
 
-    @Mock
-    JobActivator jobActivator;
-
     @BeforeEach
     void setUp() {
-        lenient().when(jobRunrBuildTimeConfiguration.jobScheduler()).thenReturn(jobSchedulerBuildTimeConfiguration);
-        lenient().when(jobRunrBuildTimeConfiguration.backgroundJobServer()).thenReturn(backgroundJobServerBuildTimeConfiguration);
-        lenient().when(jobRunrBuildTimeConfiguration.dashboard()).thenReturn(dashboardBuildTimeConfiguration);
-
-        lenient().when(jobRunrRuntimeConfiguration.database()).thenReturn(databaseRunTimeConfiguration);
         lenient().when(jobRunrRuntimeConfiguration.jobs()).thenReturn(jobsRunTimeConfiguration);
+        lenient().when(jobRunrRuntimeConfiguration.jobs().carbonAwareConfiguration()).thenReturn(carbonAwareRunTimeConfiguration);
         lenient().when(jobRunrRuntimeConfiguration.jobScheduler()).thenReturn(jobSchedulerRunTimeConfiguration);
-        lenient().when(jobRunrRuntimeConfiguration.backgroundJobServer()).thenReturn(backgroundJobServerRunTimeConfiguration);
-        lenient().when(jobRunrRuntimeConfiguration.dashboard()).thenReturn(dashboardRunTimeConfiguration);
-        lenient().when(jobRunrRuntimeConfiguration.miscellaneous()).thenReturn(miscellaneousRunTimeConfiguration);
-        lenient().when(jobRunrRuntimeConfiguration.jobs().carbonAwareConfiguration()).thenReturn(carbonAwareRunTimeConfiguration);
-=======
-    StorageProvider storageProvider;
-
-    @BeforeEach
-    void setUp() {
-        when(jobRunrRuntimeConfiguration.jobScheduler()).thenReturn(jobSchedulerRunTimeConfiguration);
->>>>>>> b0eea8be
 
         jobRunrProducer = new JobRunrProducer();
         setInternalState(jobRunrProducer, "jobRunrRuntimeConfiguration", jobRunrRuntimeConfiguration);
@@ -80,28 +51,28 @@
     void jobSchedulerIsNotSetupWhenConfigured() {
         when(jobSchedulerRunTimeConfiguration.enabled()).thenReturn(false);
 
-        assertThat(jobRunrProducer.jobScheduler(storageProvider, carbonAwareJobManager)).isNull();
+        assertThat(jobRunrProducer.jobScheduler(storageProvider)).isNull();
     }
 
     @Test
     void jobSchedulerIsSetupWhenConfigured() {
         when(jobSchedulerRunTimeConfiguration.enabled()).thenReturn(true);
 
-        assertThat(jobRunrProducer.jobScheduler(storageProvider, carbonAwareJobManager)).isNotNull();
+        assertThat(jobRunrProducer.jobScheduler(storageProvider)).isNotNull();
     }
 
     @Test
     void jobRequestSchedulerIsNotSetupWhenConfigured() {
         when(jobSchedulerRunTimeConfiguration.enabled()).thenReturn(false);
 
-        assertThat(jobRunrProducer.jobRequestScheduler(storageProvider, carbonAwareJobManager)).isNull();
+        assertThat(jobRunrProducer.jobRequestScheduler(storageProvider)).isNull();
     }
 
     @Test
     void jobRequestSchedulerIsSetupWhenConfigured() {
         when(jobSchedulerRunTimeConfiguration.enabled()).thenReturn(true);
 
-        assertThat(jobRunrProducer.jobRequestScheduler(storageProvider, carbonAwareJobManager)).isNotNull();
+        assertThat(jobRunrProducer.jobRequestScheduler(storageProvider)).isNotNull();
     }
 
     @Test
@@ -118,89 +89,6 @@
                 .hasApiClientConnectTimeout(Duration.ofMillis(500))
                 .hasApiClientReadTimeout(Duration.ofMillis(1000));
     }
-<<<<<<< HEAD
 
-    @Test
-    void backgroundJobServerConfigurationIsNotSetupWhenNotConfigured() {
-        when(backgroundJobServerBuildTimeConfiguration.enabled()).thenReturn(false);
 
-        Assertions.assertThat(jobRunrProducer.backgroundJobServerConfiguration(mock(BackgroundJobServerWorkerPolicy.class))).isNull();
-    }
-
-    @Test
-    void backgroundJobServerConfigurationIsSetupWhenConfigured() {
-        when(backgroundJobServerBuildTimeConfiguration.enabled()).thenReturn(true);
-
-        Assertions.assertThat(jobRunrProducer.backgroundJobServerConfiguration(mock(BackgroundJobServerWorkerPolicy.class))).isNotNull();
-    }
-
-    @Test
-    void backgroundJobServerConfigurationMapsCorrectConfigurationWhenConfigured() {
-        when(backgroundJobServerBuildTimeConfiguration.enabled()).thenReturn(true);
-
-        when(backgroundJobServerRunTimeConfiguration.name()).thenReturn(Optional.of("test"));
-        when(backgroundJobServerRunTimeConfiguration.pollIntervalInSeconds()).thenReturn(Optional.of(5));
-        when(backgroundJobServerRunTimeConfiguration.scheduledJobsRequestSize()).thenReturn(Optional.of(1));
-        when(backgroundJobServerRunTimeConfiguration.orphanedJobsRequestSize()).thenReturn(Optional.of(2));
-        when(backgroundJobServerRunTimeConfiguration.succeededJobRequestSize()).thenReturn(Optional.of(3));
-        when(backgroundJobServerRunTimeConfiguration.deleteSucceededJobsAfter()).thenReturn(Optional.of(Duration.of(1, HOURS)));
-        when(backgroundJobServerRunTimeConfiguration.permanentlyDeleteDeletedJobsAfter()).thenReturn(Optional.of(Duration.of(1, DAYS)));
-        when(backgroundJobServerRunTimeConfiguration.interruptJobsAwaitDurationOnStop()).thenReturn(Optional.of(Duration.of(20, SECONDS)));
-
-        final BackgroundJobServerConfiguration backgroundJobServerConfiguration = jobRunrProducer.backgroundJobServerConfiguration(mock(BackgroundJobServerWorkerPolicy.class));
-        assertThat(backgroundJobServerConfiguration)
-                .isNotNull()
-                .hasName("test")
-                .hasPollIntervalInSeconds(5)
-                .hasScheduledJobRequestSize(1)
-                .hasOrphanedJobRequestSize(2)
-                .hasSucceededJobRequestSize(3)
-                .hasInterruptJobsAwaitDurationOnStopBackgroundJobServer(Duration.ofSeconds(20));
-        assertThat((Duration) getInternalState(backgroundJobServerConfiguration, "deleteSucceededJobsAfter")).isEqualTo(Duration.of(1, HOURS));
-        assertThat((Duration) getInternalState(backgroundJobServerConfiguration, "permanentlyDeleteDeletedJobsAfter")).isEqualTo(Duration.of(1, DAYS));
-    }
-
-    @Test
-    void backgroundJobServerIsNotSetupWhenNotConfigured() {
-        when(backgroundJobServerBuildTimeConfiguration.enabled()).thenReturn(false);
-
-        Assertions.assertThat(jobRunrProducer.backgroundJobServer(storageProvider, jsonMapper, jobActivator, usingStandardBackgroundJobServerConfiguration(), null)).isNull();
-    }
-
-    @Test
-    void backgroundJobServerIsSetupWhenConfigured() {
-        when(backgroundJobServerBuildTimeConfiguration.enabled()).thenReturn(true);
-
-        Assertions.assertThat(jobRunrProducer.backgroundJobServer(storageProvider, jsonMapper, jobActivator, usingStandardBackgroundJobServerConfiguration(), null)).isNotNull();
-    }
-
-    @Test
-    void dashboardWebServerConfigurationIsNotSetupWhenNotConfigured() {
-        when(dashboardBuildTimeConfiguration.enabled()).thenReturn(false);
-
-        assertThat(jobRunrProducer.dashboardWebServerConfiguration()).isNull();
-    }
-
-    @Test
-    void dashboardWebServerConfigurationIsSetupWhenConfigured() {
-        when(dashboardBuildTimeConfiguration.enabled()).thenReturn(true);
-
-        assertThat(jobRunrProducer.dashboardWebServerConfiguration()).isNotNull();
-    }
-
-    @Test
-    void dashboardWebServerIsNotSetupWhenNotConfigured() {
-        when(dashboardBuildTimeConfiguration.enabled()).thenReturn(false);
-
-        assertThat(jobRunrProducer.dashboardWebServer(storageProvider, jsonMapper, usingStandardDashboardConfiguration())).isNull();
-    }
-
-    @Test
-    void dashboardWebServerIsSetupWhenConfigured() {
-        when(dashboardBuildTimeConfiguration.enabled()).thenReturn(true);
-
-        assertThat(jobRunrProducer.dashboardWebServer(storageProvider, jsonMapper, usingStandardDashboardConfiguration())).isNotNull();
-    }
-=======
->>>>>>> b0eea8be
 }