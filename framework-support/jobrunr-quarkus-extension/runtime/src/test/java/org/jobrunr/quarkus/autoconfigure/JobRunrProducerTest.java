package org.jobrunr.quarkus.autoconfigure;

import org.jobrunr.server.BackgroundJobServerConfiguration;
import org.jobrunr.server.JobActivator;
import org.jobrunr.storage.StorageProvider;
import org.jobrunr.utils.mapper.JsonMapper;
import org.junit.jupiter.api.BeforeEach;
import org.junit.jupiter.api.Test;
import org.junit.jupiter.api.extension.ExtendWith;
import org.mockito.Mock;
import org.mockito.junit.jupiter.MockitoExtension;

import java.time.Duration;
import java.util.Optional;

import static java.time.temporal.ChronoUnit.DAYS;
import static java.time.temporal.ChronoUnit.HOURS;
import static org.assertj.core.api.Assertions.assertThat;
import static org.jobrunr.dashboard.JobRunrDashboardWebServerConfiguration.usingStandardDashboardConfiguration;
import static org.jobrunr.server.BackgroundJobServerConfiguration.usingStandardBackgroundJobServerConfiguration;
import static org.mockito.Mockito.lenient;
import static org.mockito.Mockito.when;
import static org.mockito.internal.util.reflection.Whitebox.getInternalState;
import static org.mockito.internal.util.reflection.Whitebox.setInternalState;

@ExtendWith(MockitoExtension.class)
class JobRunrProducerTest {

    JobRunrProducer jobRunrProducer;

    @Mock
    JobRunrBuildTimeConfiguration jobRunrBuildTimeConfiguration;
    @Mock
    JobRunrBuildTimeConfiguration.JobSchedulerConfiguration jobSchedulerBuildTimeConfiguration;
    @Mock
    JobRunrBuildTimeConfiguration.BackgroundJobServerConfiguration backgroundJobServerBuildTimeConfiguration;
    @Mock
    JobRunrBuildTimeConfiguration.DashboardConfiguration dashboardBuildTimeConfiguration;


    @Mock
    JobRunrRuntimeConfiguration jobRunrRuntimeConfiguration;
    @Mock
    JobRunrRuntimeConfiguration.DatabaseConfiguration databaseRunTimeConfiguration;
    @Mock
    JobRunrRuntimeConfiguration.JobsConfiguration jobsRunTimeConfiguration;
    @Mock
    JobRunrRuntimeConfiguration.JobSchedulerConfiguration jobSchedulerRunTimeConfiguration;
    @Mock
    JobRunrRuntimeConfiguration.BackgroundJobServerConfiguration backgroundJobServerRunTimeConfiguration;
    @Mock
    JobRunrRuntimeConfiguration.DashboardConfiguration dashboardRunTimeConfiguration;
    @Mock
    JobRunrRuntimeConfiguration.MiscellaneousConfiguration miscellaneousRunTimeConfiguration;

    @Mock
    StorageProvider storageProvider;

    @Mock
    JsonMapper jsonMapper;

    @Mock
    JobActivator jobActivator;

    @BeforeEach
    void setUp() {
<<<<<<< HEAD
        jobRunrBuildTimeConfiguration = new JobRunrBuildTimeConfiguration();
        jobRunrBuildTimeConfiguration.jobScheduler = new JobRunrBuildTimeConfiguration.JobSchedulerConfiguration();
        jobRunrBuildTimeConfiguration.backgroundJobServer = new JobRunrBuildTimeConfiguration.BackgroundJobServerConfiguration();
        jobRunrBuildTimeConfiguration.dashboard = new JobRunrBuildTimeConfiguration.DashboardConfiguration();

        jobRunrRuntimeConfiguration = new JobRunrRuntimeConfiguration();
        jobRunrRuntimeConfiguration.database = new JobRunrRuntimeConfiguration.DatabaseConfiguration();
        jobRunrRuntimeConfiguration.jobs = new JobRunrRuntimeConfiguration.JobsConfiguration();
        jobRunrRuntimeConfiguration.jobs.defaultNumberOfRetries = Optional.empty();
        jobRunrRuntimeConfiguration.jobs.retryBackOffTimeSeed = Optional.empty();
        jobRunrRuntimeConfiguration.jobScheduler = new JobRunrRuntimeConfiguration.JobSchedulerConfiguration();
        jobRunrRuntimeConfiguration.jobScheduler.jobDetailsGenerator = Optional.empty();
        jobRunrRuntimeConfiguration.backgroundJobServer = new JobRunrRuntimeConfiguration.BackgroundJobServerConfiguration();
        jobRunrRuntimeConfiguration.backgroundJobServer.name = Optional.empty();
        jobRunrRuntimeConfiguration.backgroundJobServer.pollIntervalInSeconds = Optional.empty();
        jobRunrRuntimeConfiguration.backgroundJobServer.maintenancePollIntervalInSeconds = Optional.empty();
        jobRunrRuntimeConfiguration.backgroundJobServer.workerCount = Optional.empty();
        jobRunrRuntimeConfiguration.backgroundJobServer.scheduledJobsRequestSize = Optional.empty();
        jobRunrRuntimeConfiguration.backgroundJobServer.orphanedJobsRequestSize = Optional.empty();
        jobRunrRuntimeConfiguration.backgroundJobServer.succeededsJobRequestSize = Optional.empty();
        jobRunrRuntimeConfiguration.backgroundJobServer.deleteSucceededJobsAfter = Optional.empty();
        jobRunrRuntimeConfiguration.backgroundJobServer.permanentlyDeleteDeletedJobsAfter = Optional.empty();
        jobRunrRuntimeConfiguration.dashboard = new JobRunrRuntimeConfiguration.DashboardConfiguration();
        jobRunrRuntimeConfiguration.dashboard.port = Optional.empty();
        jobRunrRuntimeConfiguration.dashboard.username = Optional.empty();
        jobRunrRuntimeConfiguration.dashboard.password = Optional.empty();
        jobRunrRuntimeConfiguration.miscellaneous = new JobRunrRuntimeConfiguration.MiscellaneousConfiguration();
        jobRunrRuntimeConfiguration.miscellaneous.allowAnonymousDataUsage = true;
=======
        lenient().when(jobRunrBuildTimeConfiguration.jobScheduler()).thenReturn(jobSchedulerBuildTimeConfiguration);
        lenient().when(jobRunrBuildTimeConfiguration.backgroundJobServer()).thenReturn(backgroundJobServerBuildTimeConfiguration);
        lenient().when(jobRunrBuildTimeConfiguration.dashboard()).thenReturn(dashboardBuildTimeConfiguration);

        lenient().when(jobRunrRuntimeConfiguration.database()).thenReturn(databaseRunTimeConfiguration);
        lenient().when(jobRunrRuntimeConfiguration.jobs()).thenReturn(jobsRunTimeConfiguration);
        lenient().when(jobRunrRuntimeConfiguration.jobScheduler()).thenReturn(jobSchedulerRunTimeConfiguration);
        lenient().when(jobRunrRuntimeConfiguration.backgroundJobServer()).thenReturn(backgroundJobServerRunTimeConfiguration);
        lenient().when(jobRunrRuntimeConfiguration.dashboard()).thenReturn(dashboardRunTimeConfiguration);
        lenient().when(jobRunrRuntimeConfiguration.miscellaneous()).thenReturn(miscellaneousRunTimeConfiguration);
>>>>>>> 0e6832fb

        jobRunrProducer = new JobRunrProducer();
        setInternalState(jobRunrProducer, "jobRunrBuildTimeConfiguration", jobRunrBuildTimeConfiguration);
        setInternalState(jobRunrProducer, "jobRunrRuntimeConfiguration", jobRunrRuntimeConfiguration);
    }

    @Test
    void jobSchedulerIsNotSetupWhenConfigured() {
        when(jobSchedulerBuildTimeConfiguration.enabled()).thenReturn(false);

        assertThat(jobRunrProducer.jobScheduler(storageProvider)).isNull();
    }

    @Test
    void jobSchedulerIsSetupWhenConfigured() {
        when(jobSchedulerBuildTimeConfiguration.enabled()).thenReturn(true);

        assertThat(jobRunrProducer.jobScheduler(storageProvider)).isNotNull();
    }

    @Test
    void jobRequestSchedulerIsNotSetupWhenConfigured() {
        when(jobSchedulerBuildTimeConfiguration.enabled()).thenReturn(false);

        assertThat(jobRunrProducer.jobRequestScheduler(storageProvider)).isNull();
    }

    @Test
    void jobRequestSchedulerIsSetupWhenConfigured() {
        when(jobSchedulerBuildTimeConfiguration.enabled()).thenReturn(true);

        assertThat(jobRunrProducer.jobRequestScheduler(storageProvider)).isNotNull();
    }

    @Test
    void backgroundJobServerConfigurationIsNotSetupWhenNotConfigured() {
        when(backgroundJobServerBuildTimeConfiguration.enabled()).thenReturn(false);

        assertThat(jobRunrProducer.backgroundJobServerConfiguration()).isNull();
    }

    @Test
    void backgroundJobServerConfigurationIsSetupWhenConfigured() {
        when(backgroundJobServerBuildTimeConfiguration.enabled()).thenReturn(true);

        assertThat(jobRunrProducer.backgroundJobServerConfiguration()).isNotNull();
    }

    @Test
    void backgroundJobServerConfigurationMapsCorrectConfigurationWhenConfigured() {
        when(backgroundJobServerBuildTimeConfiguration.enabled()).thenReturn(true);

<<<<<<< HEAD
        jobRunrRuntimeConfiguration.backgroundJobServer.name = Optional.of("test");
        jobRunrRuntimeConfiguration.backgroundJobServer.pollIntervalInSeconds = Optional.of(5);
        jobRunrRuntimeConfiguration.backgroundJobServer.maintenancePollIntervalInSeconds = Optional.of(20);
        jobRunrRuntimeConfiguration.backgroundJobServer.workerCount = Optional.of(4);
        jobRunrRuntimeConfiguration.backgroundJobServer.deleteSucceededJobsAfter = Optional.of(Duration.of(1, HOURS));
        jobRunrRuntimeConfiguration.backgroundJobServer.permanentlyDeleteDeletedJobsAfter = Optional.of(Duration.of(1, DAYS));
=======
        when(backgroundJobServerRunTimeConfiguration.name()).thenReturn(Optional.of("test"));
        when(backgroundJobServerRunTimeConfiguration.pollIntervalInSeconds()).thenReturn(Optional.of(5));
        when(backgroundJobServerRunTimeConfiguration.workerCount()).thenReturn(Optional.of(4));
        when(backgroundJobServerRunTimeConfiguration.deleteSucceededJobsAfter()).thenReturn(Optional.of(Duration.of(1, HOURS)));
        when(backgroundJobServerRunTimeConfiguration.permanentlyDeleteDeletedJobsAfter()).thenReturn(Optional.of(Duration.of(1, DAYS)));
>>>>>>> 0e6832fb

        final BackgroundJobServerConfiguration backgroundJobServerConfiguration = jobRunrProducer.backgroundJobServerConfiguration();
        assertThat(backgroundJobServerConfiguration).isNotNull();
        assertThat((String) getInternalState(backgroundJobServerConfiguration, "name")).isEqualTo("test");
        assertThat((int) getInternalState(backgroundJobServerConfiguration, "pollIntervalInSeconds")).isEqualTo(5);
        assertThat((int) getInternalState(backgroundJobServerConfiguration, "maintenancePollIntervalInSeconds")).isEqualTo(20);
        assertThat((Duration) getInternalState(backgroundJobServerConfiguration, "deleteSucceededJobsAfter")).isEqualTo(Duration.of(1, HOURS));
        assertThat((Duration) getInternalState(backgroundJobServerConfiguration, "permanentlyDeleteDeletedJobsAfter")).isEqualTo(Duration.of(1, DAYS));
    }

    @Test
    void backgroundJobServerIsNotSetupWhenNotConfigured() {
        when(backgroundJobServerBuildTimeConfiguration.enabled()).thenReturn(false);

        assertThat(jobRunrProducer.backgroundJobServer(storageProvider, jsonMapper, jobActivator, usingStandardBackgroundJobServerConfiguration())).isNull();
    }

    @Test
    void backgroundJobServerIsSetupWhenConfigured() {
        when(backgroundJobServerBuildTimeConfiguration.enabled()).thenReturn(true);

        assertThat(jobRunrProducer.backgroundJobServer(storageProvider, jsonMapper, jobActivator, usingStandardBackgroundJobServerConfiguration())).isNotNull();
    }

    @Test
    void dashboardWebServerConfigurationIsNotSetupWhenNotConfigured() {
        when(dashboardBuildTimeConfiguration.enabled()).thenReturn(false);

        assertThat(jobRunrProducer.dashboardWebServerConfiguration()).isNull();
    }

    @Test
    void dashboardWebServerConfigurationIsSetupWhenConfigured() {
        when(dashboardBuildTimeConfiguration.enabled()).thenReturn(true);

        assertThat(jobRunrProducer.dashboardWebServerConfiguration()).isNotNull();
    }

    @Test
    void dashboardWebServerIsNotSetupWhenNotConfigured() {
        when(dashboardBuildTimeConfiguration.enabled()).thenReturn(false);

        assertThat(jobRunrProducer.dashboardWebServer(storageProvider, jsonMapper, usingStandardDashboardConfiguration())).isNull();
    }

    @Test
    void dashboardWebServerIsSetupWhenConfigured() {
        when(dashboardBuildTimeConfiguration.enabled()).thenReturn(true);

        assertThat(jobRunrProducer.dashboardWebServer(storageProvider, jsonMapper, usingStandardDashboardConfiguration())).isNotNull();
    }
}<|MERGE_RESOLUTION|>--- conflicted
+++ resolved
@@ -64,36 +64,6 @@
 
     @BeforeEach
     void setUp() {
-<<<<<<< HEAD
-        jobRunrBuildTimeConfiguration = new JobRunrBuildTimeConfiguration();
-        jobRunrBuildTimeConfiguration.jobScheduler = new JobRunrBuildTimeConfiguration.JobSchedulerConfiguration();
-        jobRunrBuildTimeConfiguration.backgroundJobServer = new JobRunrBuildTimeConfiguration.BackgroundJobServerConfiguration();
-        jobRunrBuildTimeConfiguration.dashboard = new JobRunrBuildTimeConfiguration.DashboardConfiguration();
-
-        jobRunrRuntimeConfiguration = new JobRunrRuntimeConfiguration();
-        jobRunrRuntimeConfiguration.database = new JobRunrRuntimeConfiguration.DatabaseConfiguration();
-        jobRunrRuntimeConfiguration.jobs = new JobRunrRuntimeConfiguration.JobsConfiguration();
-        jobRunrRuntimeConfiguration.jobs.defaultNumberOfRetries = Optional.empty();
-        jobRunrRuntimeConfiguration.jobs.retryBackOffTimeSeed = Optional.empty();
-        jobRunrRuntimeConfiguration.jobScheduler = new JobRunrRuntimeConfiguration.JobSchedulerConfiguration();
-        jobRunrRuntimeConfiguration.jobScheduler.jobDetailsGenerator = Optional.empty();
-        jobRunrRuntimeConfiguration.backgroundJobServer = new JobRunrRuntimeConfiguration.BackgroundJobServerConfiguration();
-        jobRunrRuntimeConfiguration.backgroundJobServer.name = Optional.empty();
-        jobRunrRuntimeConfiguration.backgroundJobServer.pollIntervalInSeconds = Optional.empty();
-        jobRunrRuntimeConfiguration.backgroundJobServer.maintenancePollIntervalInSeconds = Optional.empty();
-        jobRunrRuntimeConfiguration.backgroundJobServer.workerCount = Optional.empty();
-        jobRunrRuntimeConfiguration.backgroundJobServer.scheduledJobsRequestSize = Optional.empty();
-        jobRunrRuntimeConfiguration.backgroundJobServer.orphanedJobsRequestSize = Optional.empty();
-        jobRunrRuntimeConfiguration.backgroundJobServer.succeededsJobRequestSize = Optional.empty();
-        jobRunrRuntimeConfiguration.backgroundJobServer.deleteSucceededJobsAfter = Optional.empty();
-        jobRunrRuntimeConfiguration.backgroundJobServer.permanentlyDeleteDeletedJobsAfter = Optional.empty();
-        jobRunrRuntimeConfiguration.dashboard = new JobRunrRuntimeConfiguration.DashboardConfiguration();
-        jobRunrRuntimeConfiguration.dashboard.port = Optional.empty();
-        jobRunrRuntimeConfiguration.dashboard.username = Optional.empty();
-        jobRunrRuntimeConfiguration.dashboard.password = Optional.empty();
-        jobRunrRuntimeConfiguration.miscellaneous = new JobRunrRuntimeConfiguration.MiscellaneousConfiguration();
-        jobRunrRuntimeConfiguration.miscellaneous.allowAnonymousDataUsage = true;
-=======
         lenient().when(jobRunrBuildTimeConfiguration.jobScheduler()).thenReturn(jobSchedulerBuildTimeConfiguration);
         lenient().when(jobRunrBuildTimeConfiguration.backgroundJobServer()).thenReturn(backgroundJobServerBuildTimeConfiguration);
         lenient().when(jobRunrBuildTimeConfiguration.dashboard()).thenReturn(dashboardBuildTimeConfiguration);
@@ -104,7 +74,6 @@
         lenient().when(jobRunrRuntimeConfiguration.backgroundJobServer()).thenReturn(backgroundJobServerRunTimeConfiguration);
         lenient().when(jobRunrRuntimeConfiguration.dashboard()).thenReturn(dashboardRunTimeConfiguration);
         lenient().when(jobRunrRuntimeConfiguration.miscellaneous()).thenReturn(miscellaneousRunTimeConfiguration);
->>>>>>> 0e6832fb
 
         jobRunrProducer = new JobRunrProducer();
         setInternalState(jobRunrProducer, "jobRunrBuildTimeConfiguration", jobRunrBuildTimeConfiguration);
@@ -157,20 +126,12 @@
     void backgroundJobServerConfigurationMapsCorrectConfigurationWhenConfigured() {
         when(backgroundJobServerBuildTimeConfiguration.enabled()).thenReturn(true);
 
-<<<<<<< HEAD
-        jobRunrRuntimeConfiguration.backgroundJobServer.name = Optional.of("test");
-        jobRunrRuntimeConfiguration.backgroundJobServer.pollIntervalInSeconds = Optional.of(5);
-        jobRunrRuntimeConfiguration.backgroundJobServer.maintenancePollIntervalInSeconds = Optional.of(20);
-        jobRunrRuntimeConfiguration.backgroundJobServer.workerCount = Optional.of(4);
-        jobRunrRuntimeConfiguration.backgroundJobServer.deleteSucceededJobsAfter = Optional.of(Duration.of(1, HOURS));
-        jobRunrRuntimeConfiguration.backgroundJobServer.permanentlyDeleteDeletedJobsAfter = Optional.of(Duration.of(1, DAYS));
-=======
         when(backgroundJobServerRunTimeConfiguration.name()).thenReturn(Optional.of("test"));
         when(backgroundJobServerRunTimeConfiguration.pollIntervalInSeconds()).thenReturn(Optional.of(5));
+        when(backgroundJobServerRunTimeConfiguration.maintenancePollIntervalInSeconds()).thenReturn(Optional.of(20));
         when(backgroundJobServerRunTimeConfiguration.workerCount()).thenReturn(Optional.of(4));
         when(backgroundJobServerRunTimeConfiguration.deleteSucceededJobsAfter()).thenReturn(Optional.of(Duration.of(1, HOURS)));
         when(backgroundJobServerRunTimeConfiguration.permanentlyDeleteDeletedJobsAfter()).thenReturn(Optional.of(Duration.of(1, DAYS)));
->>>>>>> 0e6832fb
 
         final BackgroundJobServerConfiguration backgroundJobServerConfiguration = jobRunrProducer.backgroundJobServerConfiguration();
         assertThat(backgroundJobServerConfiguration).isNotNull();
