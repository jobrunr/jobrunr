package org.jobrunr.scheduling;

import org.jobrunr.jobs.JobDetails;
import org.jobrunr.jobs.JobParameter;
import org.jobrunr.jobs.RecurringJob;
import org.jobrunr.jobs.annotations.Recurring;
import org.jobrunr.jobs.context.JobContext;
<<<<<<< HEAD
import org.jobrunr.utils.StringUtils;
=======
>>>>>>> b0eea8be
import org.slf4j.Logger;
import org.slf4j.LoggerFactory;
import org.springframework.beans.BeansException;
import org.springframework.beans.factory.BeanFactory;
import org.springframework.beans.factory.BeanFactoryAware;
import org.springframework.beans.factory.InitializingBean;
import org.springframework.beans.factory.config.BeanPostProcessor;
import org.springframework.context.EmbeddedValueResolverAware;
import org.springframework.util.ReflectionUtils;
import org.springframework.util.StringValueResolver;

import java.lang.reflect.Method;
import java.time.ZoneId;
import java.util.ArrayList;
import java.util.List;
import java.util.stream.Stream;

<<<<<<< HEAD
=======
import static org.jobrunr.jobs.RecurringJob.CreatedBy.ANNOTATION;
>>>>>>> b0eea8be
import static org.jobrunr.utils.StringUtils.isNullOrEmpty;

public class RecurringJobPostProcessor implements BeanPostProcessor, BeanFactoryAware, EmbeddedValueResolverAware, InitializingBean {

    private static final Logger LOGGER = LoggerFactory.getLogger(RecurringJobPostProcessor.class);

    private BeanFactory beanFactory;
    private StringValueResolver embeddedValueResolver;
    private RecurringJobFinderMethodCallback recurringJobFinderMethodCallback;

    @Override
    public Object postProcessAfterInitialization(Object bean, String beanName) throws BeansException {
        ReflectionUtils.doWithMethods(bean.getClass(), recurringJobFinderMethodCallback);
        return bean;
    }

    @Override
    public void setBeanFactory(BeanFactory beanFactory) throws BeansException {
        this.beanFactory = beanFactory;
    }

    @Override
    public void setEmbeddedValueResolver(StringValueResolver resolver) {
        this.embeddedValueResolver = resolver;
    }

    @Override
    public void afterPropertiesSet() {
        this.recurringJobFinderMethodCallback = new RecurringJobFinderMethodCallback(beanFactory, embeddedValueResolver);
    }

    private static class RecurringJobFinderMethodCallback implements ReflectionUtils.MethodCallback {

        private final BeanFactory beanFactory;
        private final StringValueResolver embeddedValueResolver;

        public RecurringJobFinderMethodCallback(BeanFactory beanFactory, StringValueResolver resolver) {
            this.beanFactory = beanFactory;
            this.embeddedValueResolver = resolver;
        }

        @Override
        public void doWith(Method method) throws IllegalArgumentException {
            if (!method.isAnnotationPresent(Recurring.class)) {
                return;
            }
            if (hasParametersOutsideOfJobContext(method)) {
                throw new IllegalStateException("Methods annotated with " + Recurring.class.getName() + " can only have zero parameters or a single parameter of type JobContext.");
            }

            final Recurring recurringAnnotation = method.getAnnotation(Recurring.class);
            String id = getId(recurringAnnotation);
            String cron = resolveStringValue(recurringAnnotation.cron());
            String interval = resolveStringValue(recurringAnnotation.interval());
            String scheduleExpression = ScheduleExpressionType.selectConfiguredScheduleExpression(cron, interval);

<<<<<<< HEAD
            String scheduleExpression = getScheduleExpression(cron, interval);

=======
>>>>>>> b0eea8be
            if (Recurring.RECURRING_JOB_DISABLED.equals(scheduleExpression)) {
                if (id == null) {
                    LOGGER.warn("You are trying to disable a recurring job using placeholders but did not define an id.");
                } else {
                    beanFactory.getBean(JobScheduler.class).deleteRecurringJob(id);
                }
            } else {
                JobDetails jobDetails = getJobDetails(method);
                ZoneId zoneId = getZoneId(recurringAnnotation);
<<<<<<< HEAD
                beanFactory.getBean(JobScheduler.class).scheduleRecurrently(id, jobDetails, ScheduleExpressionType.getSchedule(scheduleExpression), zoneId);
=======
                Schedule schedule = ScheduleExpressionType.createScheduleFromString(scheduleExpression);

                RecurringJob recurringJob = new RecurringJob(id, jobDetails, schedule, zoneId, ANNOTATION);
                beanFactory.getBean(JobScheduler.class).scheduleRecurrently(recurringJob);
>>>>>>> b0eea8be
            }
        }

        private static String getScheduleExpression(String cron, String interval) {
            List<String> validScheduleExpressions = Stream.of(cron, interval).filter(StringUtils::isNotNullOrEmpty).toList();
            int count = validScheduleExpressions.size();
            if (count == 0) throw new IllegalArgumentException("Either cron or interval attribute is required.");
            if (count > 1) throw new IllegalArgumentException("Both cron and interval attribute provided. Only one is allowed.");
            return validScheduleExpressions.get(0);
        }

        private boolean hasParametersOutsideOfJobContext(Method method) {
            if (method.getParameterCount() == 0) return false;
            else if (method.getParameterCount() > 1) return true;
            else return !method.getParameterTypes()[0].equals(JobContext.class);
        }

        private String getId(Recurring recurringAnnotation) {
            String id = resolveStringValue(recurringAnnotation.id());
            return isNullOrEmpty(id) ? null : id;
        }

        private JobDetails getJobDetails(Method method) {
            List<JobParameter> jobParameters = new ArrayList<>();
            if (method.getParameterCount() == 1 && method.getParameterTypes()[0].equals(JobContext.class)) {
                jobParameters.add(JobParameter.JobContext);
            }
            final JobDetails jobDetails = new JobDetails(method.getDeclaringClass().getName(), null, method.getName(), jobParameters);
            jobDetails.setCacheable(true);
            return jobDetails;
        }

        private ZoneId getZoneId(Recurring recurringAnnotation) {
            String zoneId = resolveStringValue(recurringAnnotation.zoneId());
            return isNullOrEmpty(zoneId) ? ZoneId.systemDefault() : ZoneId.of(zoneId);
        }

        private String resolveStringValue(String value) {
            if (embeddedValueResolver != null && value != null) {
                return embeddedValueResolver.resolveStringValue(value);
            }
            return value;
        }
    }
}<|MERGE_RESOLUTION|>--- conflicted
+++ resolved
@@ -5,10 +5,6 @@
 import org.jobrunr.jobs.RecurringJob;
 import org.jobrunr.jobs.annotations.Recurring;
 import org.jobrunr.jobs.context.JobContext;
-<<<<<<< HEAD
-import org.jobrunr.utils.StringUtils;
-=======
->>>>>>> b0eea8be
 import org.slf4j.Logger;
 import org.slf4j.LoggerFactory;
 import org.springframework.beans.BeansException;
@@ -24,12 +20,8 @@
 import java.time.ZoneId;
 import java.util.ArrayList;
 import java.util.List;
-import java.util.stream.Stream;
 
-<<<<<<< HEAD
-=======
 import static org.jobrunr.jobs.RecurringJob.CreatedBy.ANNOTATION;
->>>>>>> b0eea8be
 import static org.jobrunr.utils.StringUtils.isNullOrEmpty;
 
 public class RecurringJobPostProcessor implements BeanPostProcessor, BeanFactoryAware, EmbeddedValueResolverAware, InitializingBean {
@@ -86,11 +78,6 @@
             String interval = resolveStringValue(recurringAnnotation.interval());
             String scheduleExpression = ScheduleExpressionType.selectConfiguredScheduleExpression(cron, interval);
 
-<<<<<<< HEAD
-            String scheduleExpression = getScheduleExpression(cron, interval);
-
-=======
->>>>>>> b0eea8be
             if (Recurring.RECURRING_JOB_DISABLED.equals(scheduleExpression)) {
                 if (id == null) {
                     LOGGER.warn("You are trying to disable a recurring job using placeholders but did not define an id.");
@@ -100,23 +87,11 @@
             } else {
                 JobDetails jobDetails = getJobDetails(method);
                 ZoneId zoneId = getZoneId(recurringAnnotation);
-<<<<<<< HEAD
-                beanFactory.getBean(JobScheduler.class).scheduleRecurrently(id, jobDetails, ScheduleExpressionType.getSchedule(scheduleExpression), zoneId);
-=======
                 Schedule schedule = ScheduleExpressionType.createScheduleFromString(scheduleExpression);
 
                 RecurringJob recurringJob = new RecurringJob(id, jobDetails, schedule, zoneId, ANNOTATION);
                 beanFactory.getBean(JobScheduler.class).scheduleRecurrently(recurringJob);
->>>>>>> b0eea8be
             }
-        }
-
-        private static String getScheduleExpression(String cron, String interval) {
-            List<String> validScheduleExpressions = Stream.of(cron, interval).filter(StringUtils::isNotNullOrEmpty).toList();
-            int count = validScheduleExpressions.size();
-            if (count == 0) throw new IllegalArgumentException("Either cron or interval attribute is required.");
-            if (count > 1) throw new IllegalArgumentException("Both cron and interval attribute provided. Only one is allowed.");
-            return validScheduleExpressions.get(0);
         }
 
         private boolean hasParametersOutsideOfJobContext(Method method) {
