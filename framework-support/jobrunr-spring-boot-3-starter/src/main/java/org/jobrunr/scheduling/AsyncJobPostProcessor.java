--- conflicted
+++ resolved
@@ -37,11 +37,7 @@
     
     public Object applyJobEnhancement(Object bean) {
         if (asyncJobInterceptor == null) {
-<<<<<<< HEAD
-            throw new IllegalStateException("Bean Factory was not set and JobInterceptor could not be created");
-=======
             throw new IllegalStateException("Bean Factory was not set and AsyncJobInterceptor could not be created");
->>>>>>> cdf54718
         }
         ProxyFactory proxyFactory = new ProxyFactory(bean);
         proxyFactory.setProxyTargetClass(true);
@@ -49,13 +45,6 @@
         return proxyFactory.getProxy();
     }
 
-<<<<<<< HEAD
-    @Override
-    public void setBeanFactory(BeanFactory beanFactory) throws BeansException {
-        this.asyncJobInterceptor = new AsyncJobInterceptor(beanFactory);
-    }
-=======
->>>>>>> cdf54718
 
     private static class AsyncJobMethodValidator implements ReflectionUtils.MethodCallback {
 
