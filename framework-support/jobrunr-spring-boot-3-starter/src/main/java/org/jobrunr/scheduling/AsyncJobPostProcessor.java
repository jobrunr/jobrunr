package org.jobrunr.scheduling;

import org.jobrunr.jobs.annotations.AsyncJob;
import org.jobrunr.jobs.annotations.Job;
import org.springframework.aop.framework.ProxyFactory;
import org.springframework.beans.BeansException;
import org.springframework.beans.factory.BeanFactory;
import org.springframework.beans.factory.BeanFactoryAware;
import org.springframework.beans.factory.config.BeanPostProcessor;
import org.springframework.core.annotation.AnnotatedElementUtils;
import org.springframework.util.ReflectionUtils;

import java.lang.reflect.Method;

public class AsyncJobPostProcessor implements BeanPostProcessor, BeanFactoryAware {

    private final AsyncJobMethodValidator asyncJobMethodValidator;
    private AsyncJobInterceptor asyncJobInterceptor;

    public AsyncJobPostProcessor() {
        this.asyncJobMethodValidator = new AsyncJobMethodValidator();
    }

    @Override
    public Object postProcessBeforeInitialization(Object bean, String beanName) {
        if (AnnotatedElementUtils.hasAnnotation(bean.getClass(), AsyncJob.class)) {
            ReflectionUtils.doWithMethods(bean.getClass(), asyncJobMethodValidator);
            return applyJobEnhancement(bean);
        }
        return bean;
    }

    @Override
    public void setBeanFactory(BeanFactory beanFactory) throws BeansException {
<<<<<<< HEAD
        this.jobInterceptor = new JobInterceptor(beanFactory);
    }

    private Object applyJobEnhancement(Object bean) {
        if (jobInterceptor == null) {
            throw new IllegalStateException("Bean Factory was not set and JobInterceptor could not be created");
=======
        this.asyncJobInterceptor = new AsyncJobInterceptor(beanFactory);
    }
    
    public Object applyJobEnhancement(Object bean) {
        if (asyncJobInterceptor == null) {
            throw new IllegalStateException("Bean Factory was not set and AsyncJobInterceptor could not be created");
>>>>>>> cdf54718
        }
        ProxyFactory proxyFactory = new ProxyFactory(bean);
        proxyFactory.setProxyTargetClass(true);
        proxyFactory.addAdvice(asyncJobInterceptor);
        return proxyFactory.getProxy();
    }

<<<<<<< HEAD
=======

>>>>>>> cdf54718
    private static class AsyncJobMethodValidator implements ReflectionUtils.MethodCallback {

        @Override
        public void doWith(Method method) throws IllegalArgumentException {
            if (isJobRunrJobWithAReturnValue(method)) {
                throw new IllegalArgumentException("An @AsyncJob cannot have a return value. " + method + " is defined as an @AsyncJob but has a return value.");
            }
        }

        private static boolean isJobRunrJobWithAReturnValue(Method method) {
            return method.isAnnotationPresent(Job.class) && !method.getReturnType().equals(Void.TYPE);
        }
    }
}<|MERGE_RESOLUTION|>--- conflicted
+++ resolved
@@ -32,21 +32,12 @@
 
     @Override
     public void setBeanFactory(BeanFactory beanFactory) throws BeansException {
-<<<<<<< HEAD
-        this.jobInterceptor = new JobInterceptor(beanFactory);
-    }
-
-    private Object applyJobEnhancement(Object bean) {
-        if (jobInterceptor == null) {
-            throw new IllegalStateException("Bean Factory was not set and JobInterceptor could not be created");
-=======
         this.asyncJobInterceptor = new AsyncJobInterceptor(beanFactory);
     }
     
     public Object applyJobEnhancement(Object bean) {
         if (asyncJobInterceptor == null) {
             throw new IllegalStateException("Bean Factory was not set and AsyncJobInterceptor could not be created");
->>>>>>> cdf54718
         }
         ProxyFactory proxyFactory = new ProxyFactory(bean);
         proxyFactory.setProxyTargetClass(true);
@@ -54,10 +45,7 @@
         return proxyFactory.getProxy();
     }
 
-<<<<<<< HEAD
-=======
 
->>>>>>> cdf54718
     private static class AsyncJobMethodValidator implements ReflectionUtils.MethodCallback {
 
         @Override
