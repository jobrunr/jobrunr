package org.jobrunr.spring.autoconfigure;

import co.elastic.clients.elasticsearch.ElasticsearchClient;
import com.fasterxml.jackson.databind.ObjectMapper;
import com.google.gson.Gson;
import com.mongodb.client.MongoClient;
import io.lettuce.core.RedisClient;
import org.jobrunr.dashboard.JobRunrDashboardWebServer;
import org.jobrunr.scheduling.JobRequestScheduler;
import org.jobrunr.scheduling.JobScheduler;
import org.jobrunr.server.BackgroundJobServer;
import org.jobrunr.server.BackgroundJobServerConfiguration;
import org.jobrunr.spring.autoconfigure.health.JobRunrHealthIndicator;
import org.jobrunr.spring.autoconfigure.storage.JobRunrMongoDBStorageAutoConfiguration;
import org.jobrunr.spring.autoconfigure.storage.JobRunrSqlStorageAutoConfiguration;
import org.jobrunr.storage.InMemoryStorageProvider;
import org.jobrunr.storage.StorageProvider;
<<<<<<< HEAD
import org.jobrunr.storage.StorageProviderUtils;
=======
import org.jobrunr.storage.nosql.elasticsearch.ElasticSearchStorageProvider;
>>>>>>> cb142dbc
import org.jobrunr.storage.nosql.mongo.MongoDBStorageProvider;
import org.jobrunr.storage.sql.common.DefaultSqlStorageProvider;
import org.jobrunr.utils.mapper.gson.GsonJsonMapper;
import org.jobrunr.utils.mapper.jackson.JacksonJsonMapper;
import org.junit.jupiter.api.Test;
import org.springframework.boot.actuate.health.Status;
import org.springframework.boot.autoconfigure.AutoConfigurations;
import org.springframework.boot.test.context.FilteredClassLoader;
import org.springframework.boot.test.context.runner.ApplicationContextRunner;
import org.springframework.context.annotation.Bean;
import org.springframework.context.annotation.Configuration;
import redis.clients.jedis.JedisPool;

import javax.sql.DataSource;
import java.io.IOException;
import java.sql.SQLException;

import static org.jobrunr.JobRunrAssertions.assertThat;

public class JobRunrAutoConfigurationTest {

    private final ApplicationContextRunner contextRunner = new ApplicationContextRunner()
            .withConfiguration(AutoConfigurations.of(
                    JobRunrAutoConfiguration.class,
                    JobRunrMongoDBStorageAutoConfiguration.class,
                    JobRunrSqlStorageAutoConfiguration.class
            ));

    @Test
    void gsonIsIgnoredIfLibraryIsNotPresent() {
        this.contextRunner
                .withUserConfiguration(InMemoryStorageProvider.class)
                .withClassLoader(new FilteredClassLoader(Gson.class))
                .run((context) -> assertThat(context).getBean("jobRunrJsonMapper").isInstanceOf(JacksonJsonMapper.class));
    }

    @Test
    void jacksonIsIgnoredIfLibraryIsNotPresent() {
        this.contextRunner
                .withUserConfiguration(InMemoryStorageProvider.class)
                .withClassLoader(new FilteredClassLoader(ObjectMapper.class))
                .run((context) -> assertThat(context).getBean("jobRunrJsonMapper").isInstanceOf(GsonJsonMapper.class));
    }

    @Test
    void jobSchedulerEnabledAutoConfiguration() {
        this.contextRunner.withPropertyValues("org.jobrunr.job-scheduler.enabled=true").withUserConfiguration(InMemoryStorageProvider.class).run((context) -> {
            assertThat(context).hasSingleBean(JobScheduler.class);
            assertThat(context).hasSingleBean(JobRequestScheduler.class);
            assertThat(context).doesNotHaveBean(JobRunrDashboardWebServer.class);
            assertThat(context).doesNotHaveBean(BackgroundJobServer.class);
        });
    }

    @Test
    void jobSchedulerDisabledAutoConfiguration() {
        this.contextRunner.withPropertyValues("org.jobrunr.job-scheduler.enabled=false").withUserConfiguration(InMemoryStorageProvider.class).run((context) -> {
            assertThat(context).doesNotHaveBean(JobScheduler.class);
            assertThat(context).doesNotHaveBean(JobRunrDashboardWebServer.class);
            assertThat(context).doesNotHaveBean(BackgroundJobServer.class);
        });
    }

    @Test
    void dashboardAutoConfiguration() {
        this.contextRunner.withPropertyValues("org.jobrunr.dashboard.enabled=true").withUserConfiguration(InMemoryStorageProvider.class).run((context) -> {
            assertThat(context).hasSingleBean(JobRunrDashboardWebServer.class);
            assertThat(context).doesNotHaveBean(BackgroundJobServer.class);
        });
    }


    @Test
    void dashboardAutoConfigurationTakesIntoAccountAllowAnonymousDataUsageDefaultTrue() {
        this.contextRunner
                .withPropertyValues("org.jobrunr.dashboard.enabled=true")
                .withPropertyValues("org.jobrunr.miscellaneous.allow-anonymous-data-usage=true")
                .withUserConfiguration(InMemoryStorageProvider.class).run((context) -> {
                    assertThat(context).hasSingleBean(JobRunrDashboardWebServer.class);
                    assertThat(context.getBean(JobRunrDashboardWebServer.class))
                            .hasFieldOrPropertyWithValue("allowAnonymousDataUsage", true);
                });
    }

    @Test
    void dashboardAutoConfigurationTakesIntoAccountAllowAnonymousDataUsageFalse() {
        this.contextRunner
                .withPropertyValues("org.jobrunr.dashboard.enabled=true")
                .withPropertyValues("org.jobrunr.miscellaneous.allow-anonymous-data-usage=false")
                .withUserConfiguration(InMemoryStorageProvider.class).run((context) -> {
                    assertThat(context).hasSingleBean(JobRunrDashboardWebServer.class);
                    assertThat(context.getBean(JobRunrDashboardWebServer.class))
                            .hasFieldOrPropertyWithValue("allowAnonymousDataUsage", false);
                });
    }

    @Test
    void backgroundJobServerAutoConfiguration() {
        this.contextRunner
                .withPropertyValues("org.jobrunr.background-job-server.enabled=true")
                .withUserConfiguration(InMemoryStorageProvider.class).run((context) -> {
                    assertThat(context).hasSingleBean(BackgroundJobServer.class);
                    assertThat(context).doesNotHaveBean(JobRunrDashboardWebServer.class);
                });
    }

    @Test
    void backgroundJobServerAutoConfigurationTakesIntoAccountName() {
        this.contextRunner
                .withPropertyValues("org.jobrunr.background-job-server.enabled=true")
                .withPropertyValues("org.jobrunr.background-job-server.name=test")
                .withUserConfiguration(InMemoryStorageProvider.class).run((context) -> {
                    assertThat(context).hasSingleBean(BackgroundJobServer.class);
                    assertThat(context.getBean(BackgroundJobServer.class))
                            .hasName("test");
                });
    }

    @Test
    void backgroundJobServerAutoConfigurationTakesIntoAccountDefaultNumberOfRetries() {
        this.contextRunner
                .withPropertyValues("org.jobrunr.background-job-server.enabled=true")
                .withPropertyValues("org.jobrunr.jobs.default-number-of-retries=3")
                .withUserConfiguration(InMemoryStorageProvider.class).run((context) -> {
                    assertThat(context).hasSingleBean(BackgroundJobServer.class);
                    assertThat(context.getBean(BackgroundJobServer.class))
                            .hasRetryFilter(3);
                });
    }

    @Test
    void backgroundJobServerAutoConfigurationTakesIntoAccountAllJobsRequestSizes() {
        this.contextRunner
                .withPropertyValues("org.jobrunr.background-job-server.enabled=true")
                .withPropertyValues("org.jobrunr.background-job-server.scheduled-jobs-request-size=1")
                .withPropertyValues("org.jobrunr.background-job-server.orphaned-jobs-request-size=2")
                .withPropertyValues("org.jobrunr.background-job-server.succeeded-jobs-request-size=3")
                .withUserConfiguration(InMemoryStorageProvider.class).run((context) -> {
                    assertThat(context.getBean(BackgroundJobServerConfiguration.class))
                            .hasScheduledJobRequestSize(1)
                            .hasOrphanedJobRequestSize(2)
                            .hasSucceededJobRequestSize(3);
                });
    }

    @Test
    void inMemoryStorageProviderAutoConfiguration() {
        this.contextRunner.withUserConfiguration(InMemoryStorageProvider.class).run((context) -> {
            assertThat(context).hasSingleBean(InMemoryStorageProvider.class);
            assertThat(context).hasSingleBean(JobScheduler.class);
        });
    }

    @Test
    void sqlStorageProviderAutoConfiguration() {
        this.contextRunner.withPropertyValues("org.jobrunr.database.skip-create=true").withUserConfiguration(SqlDataSourceConfiguration.class).run((context) -> {
            assertThat(context).hasSingleBean(DefaultSqlStorageProvider.class);
            assertThat(context.getBean("storageProvider")).extracting("jobMapper").isNotNull();
            assertThat(context).hasSingleBean(JobScheduler.class);
        });
    }

    @Test
    void mongoDBStorageProviderAutoConfiguration() {
        this.contextRunner.withUserConfiguration(MongoDBStorageProviderConfiguration.class).run((context) -> {
            assertThat(context).hasSingleBean(MongoDBStorageProvider.class);
            assertThat(context.getBean("storageProvider")).extracting("jobDocumentMapper").isNotNull();
            assertThat(context).hasSingleBean(JobScheduler.class);
        });
    }

    @Test
    void jobRunrDoesNotFailIfMultipleDatabasesAvailableAndValueConfigured() {
        this.contextRunner
                .withPropertyValues(
                        "org.jobrunr.database.skip-create=true",
                        "org.jobrunr.database.type=sql"
                )
                .withUserConfiguration(SqlDataSourceConfiguration.class, ElasticSearchStorageProviderConfiguration.class).run((context) -> {
                    assertThat(context).hasSingleBean(DefaultSqlStorageProvider.class);
                    assertThat(context.getBean("storageProvider")).extracting("jobMapper").isNotNull();
                    assertThat(context).hasSingleBean(JobScheduler.class);
                });
    }

    @Test
    void jobRunrHealthIndicatorAutoConfiguration() {
        this.contextRunner.withPropertyValues("org.jobrunr.background-job-server.enabled=true").withUserConfiguration(InMemoryStorageProvider.class).run((context) -> {
            assertThat(context).hasSingleBean(JobRunrHealthIndicator.class);
            assertThat(context.getBean(JobRunrHealthIndicator.class).health().getStatus()).isEqualTo(Status.UP);
        });
    }

    @Test
    void jobRunrHealthIndicatorAutoConfigurationHealthIndicatorDisabled() {
        this.contextRunner
                .withPropertyValues(
                        "org.jobrunr.background-job-server.enabled=true",
                        "management.health.jobrunr.enabled=false"
                )
                .withUserConfiguration(InMemoryStorageProvider.class).run((context) -> {
                    assertThat(context).doesNotHaveBean(JobRunrHealthIndicator.class);
                });
    }

    @Configuration
    static class InMemoryStorageProviderConfiguration {
        @Bean
        public StorageProvider storageProvider() {
            return new InMemoryStorageProvider();
        }
    }

    @Configuration
    static class SqlDataSourceConfiguration {
        @Bean
        public DataSource dataSource() throws SQLException {
            return Mocks.dataSource();
        }
    }

    @Configuration
    static class MongoDBStorageProviderConfiguration {

        @Bean
        public MongoClient mongoClient() {
            return Mocks.mongoClient();
        }
    }

    @Configuration
    static class ElasticSearchStorageProviderConfiguration {

        @Bean
        public ElasticsearchClient elasticsearchClient() throws IOException {
            return Mocks.elasticsearchClient();
        }
    }

    @Configuration
    static class JedisStorageProviderConfiguration {

        @Bean
        public JedisPool jedisPool() {
            return Mocks.jedisPool();
        }
    }

    @Configuration
    static class LettuceStorageProviderConfiguration {

        @Bean
        public RedisClient redisClient() {
            return Mocks.redisClient();
        }
    }
}<|MERGE_RESOLUTION|>--- conflicted
+++ resolved
@@ -1,25 +1,17 @@
 package org.jobrunr.spring.autoconfigure;
 
-import co.elastic.clients.elasticsearch.ElasticsearchClient;
 import com.fasterxml.jackson.databind.ObjectMapper;
 import com.google.gson.Gson;
 import com.mongodb.client.MongoClient;
-import io.lettuce.core.RedisClient;
 import org.jobrunr.dashboard.JobRunrDashboardWebServer;
 import org.jobrunr.scheduling.JobRequestScheduler;
 import org.jobrunr.scheduling.JobScheduler;
 import org.jobrunr.server.BackgroundJobServer;
 import org.jobrunr.server.BackgroundJobServerConfiguration;
 import org.jobrunr.spring.autoconfigure.health.JobRunrHealthIndicator;
-import org.jobrunr.spring.autoconfigure.storage.JobRunrMongoDBStorageAutoConfiguration;
-import org.jobrunr.spring.autoconfigure.storage.JobRunrSqlStorageAutoConfiguration;
+import org.jobrunr.spring.autoconfigure.storage.*;
 import org.jobrunr.storage.InMemoryStorageProvider;
 import org.jobrunr.storage.StorageProvider;
-<<<<<<< HEAD
-import org.jobrunr.storage.StorageProviderUtils;
-=======
-import org.jobrunr.storage.nosql.elasticsearch.ElasticSearchStorageProvider;
->>>>>>> cb142dbc
 import org.jobrunr.storage.nosql.mongo.MongoDBStorageProvider;
 import org.jobrunr.storage.sql.common.DefaultSqlStorageProvider;
 import org.jobrunr.utils.mapper.gson.GsonJsonMapper;
@@ -31,10 +23,8 @@
 import org.springframework.boot.test.context.runner.ApplicationContextRunner;
 import org.springframework.context.annotation.Bean;
 import org.springframework.context.annotation.Configuration;
-import redis.clients.jedis.JedisPool;
 
 import javax.sql.DataSource;
-import java.io.IOException;
 import java.sql.SQLException;
 
 import static org.jobrunr.JobRunrAssertions.assertThat;
@@ -198,7 +188,7 @@
                         "org.jobrunr.database.skip-create=true",
                         "org.jobrunr.database.type=sql"
                 )
-                .withUserConfiguration(SqlDataSourceConfiguration.class, ElasticSearchStorageProviderConfiguration.class).run((context) -> {
+                .withUserConfiguration(SqlDataSourceConfiguration.class).run((context) -> {
                     assertThat(context).hasSingleBean(DefaultSqlStorageProvider.class);
                     assertThat(context.getBean("storageProvider")).extracting("jobMapper").isNotNull();
                     assertThat(context).hasSingleBean(JobScheduler.class);
@@ -250,30 +240,4 @@
         }
     }
 
-    @Configuration
-    static class ElasticSearchStorageProviderConfiguration {
-
-        @Bean
-        public ElasticsearchClient elasticsearchClient() throws IOException {
-            return Mocks.elasticsearchClient();
-        }
-    }
-
-    @Configuration
-    static class JedisStorageProviderConfiguration {
-
-        @Bean
-        public JedisPool jedisPool() {
-            return Mocks.jedisPool();
-        }
-    }
-
-    @Configuration
-    static class LettuceStorageProviderConfiguration {
-
-        @Bean
-        public RedisClient redisClient() {
-            return Mocks.redisClient();
-        }
-    }
 }