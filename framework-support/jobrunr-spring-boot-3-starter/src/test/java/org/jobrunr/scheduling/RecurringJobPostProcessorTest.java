package org.jobrunr.scheduling;

import org.jobrunr.jobs.RecurringJob;
import org.jobrunr.jobs.annotations.Recurring;
import org.jobrunr.jobs.context.JobContext;
<<<<<<< HEAD
import org.jobrunr.scheduling.interval.Interval;
=======
>>>>>>> b0eea8be
import org.junit.jupiter.api.BeforeEach;
import org.junit.jupiter.api.Test;
import org.junit.jupiter.api.extension.ExtendWith;
import org.mockito.ArgumentCaptor;
import org.mockito.Captor;
import org.mockito.Mock;
import org.mockito.junit.jupiter.MockitoExtension;
import org.springframework.beans.factory.BeanFactory;
import org.springframework.boot.test.context.runner.ApplicationContextRunner;

import static org.assertj.core.api.Assertions.assertThatThrownBy;
import static org.jobrunr.JobRunrAssertions.assertThat;
import static org.jobrunr.jobs.RecurringJob.CreatedBy.ANNOTATION;
import static org.mockito.Mockito.lenient;
import static org.mockito.Mockito.verify;
import static org.mockito.Mockito.verifyNoInteractions;

@ExtendWith(MockitoExtension.class)
class RecurringJobPostProcessorTest {

    @Mock
    private BeanFactory beanFactory;
    @Mock
    private JobScheduler jobScheduler;

    @Captor
    private ArgumentCaptor<RecurringJob> recurringJobArgumentCaptor;

    @BeforeEach
    void setUpJobSchedulerObjectFactory() {
        lenient().when(beanFactory.getBean(JobScheduler.class)).thenReturn(jobScheduler);
    }

    @Test
    void beansWithoutMethodsAnnotatedWithRecurringAnnotationWillNotBeHandled() {
        // GIVEN
        final RecurringJobPostProcessor recurringJobPostProcessor = getRecurringJobPostProcessor();

        // WHEN
        recurringJobPostProcessor.postProcessAfterInitialization(new MyServiceWithoutRecurringAnnotation(), "not important");

        // THEN
        verifyNoInteractions(jobScheduler);
    }

    @Test
    void beansWithMethodsAnnotatedWithRecurringAnnotationWillAutomaticallyBeRegistered() {
        // GIVEN
        final RecurringJobPostProcessor recurringJobPostProcessor = getRecurringJobPostProcessor();

        // WHEN
        recurringJobPostProcessor.postProcessAfterInitialization(new MyServiceWithRecurringJob(), "not important");

        // THEN
<<<<<<< HEAD
        verify(jobScheduler).scheduleRecurrently(eq("my-recurring-job"), jobDetailsArgumentCaptor.capture(), eq(ScheduleExpressionType.getSchedule("0 0/15 * * *")), any(ZoneId.class));

        final JobDetails actualJobDetails = jobDetailsArgumentCaptor.getValue();
        assertThat(actualJobDetails)
=======
        verify(jobScheduler).scheduleRecurrently(recurringJobArgumentCaptor.capture());

        final RecurringJob actualRecurringJob = recurringJobArgumentCaptor.getValue();
        assertThat(actualRecurringJob)
                .hasId("my-recurring-job")
                .hasScheduleExpression("0 0/15 * * *")
                .hasCreatedBy(ANNOTATION);
        assertThat(actualRecurringJob.getJobDetails())
>>>>>>> b0eea8be
                .isCacheable()
                .hasClassName(MyServiceWithRecurringJob.class.getName())
                .hasMethodName("myRecurringMethod")
                .hasNoArgs();
    }

    @Test
    void beansWithMethodsUsingJobContextAnnotatedWithRecurringCronAnnotationWillAutomaticallyBeRegistered() {
        // GIVEN
        final RecurringJobPostProcessor recurringJobPostProcessor = getRecurringJobPostProcessor();

        // WHEN
        recurringJobPostProcessor.postProcessAfterInitialization(new MyServiceWithRecurringCronJobUsingJobContext(), "not important");

        // THEN
<<<<<<< HEAD
        verify(jobScheduler).scheduleRecurrently(eq("my-recurring-job"), jobDetailsArgumentCaptor.capture(), eq(ScheduleExpressionType.getSchedule("0 0/15 * * *")), any(ZoneId.class));

        final JobDetails actualJobDetails = jobDetailsArgumentCaptor.getValue();
        assertThat(actualJobDetails)
=======
        verify(jobScheduler).scheduleRecurrently(recurringJobArgumentCaptor.capture());

        final RecurringJob actualRecurringJob = recurringJobArgumentCaptor.getValue();
        assertThat(actualRecurringJob)
                .hasId("my-recurring-job")
                .hasScheduleExpression("0 0/15 * * *")
                .hasCreatedBy(ANNOTATION);
        assertThat(actualRecurringJob.getJobDetails())
>>>>>>> b0eea8be
                .isCacheable()
                .hasClassName(MyServiceWithRecurringCronJobUsingJobContext.class.getName())
                .hasMethodName("myRecurringMethod")
                .hasJobContextArg();
    }

    @Test
    void beansWithMethodsUsingJobContextAnnotatedWithRecurringIntervalAnnotationWillAutomaticallyBeRegistered() {
        // GIVEN
        final RecurringJobPostProcessor recurringJobPostProcessor = getRecurringJobPostProcessor();

        // WHEN
        recurringJobPostProcessor.postProcessAfterInitialization(new MyServiceWithRecurringIntervalJobUsingJobContext(), "not important");

        // THEN
        verify(jobScheduler).scheduleRecurrently(recurringJobArgumentCaptor.capture());

        final RecurringJob actualRecurringJob = recurringJobArgumentCaptor.getValue();
        assertThat(actualRecurringJob)
                .hasId("my-recurring-job")
                .hasScheduleExpression("PT10M");
        assertThat(actualRecurringJob.getJobDetails())
                .isCacheable()
                .hasClassName(MyServiceWithRecurringIntervalJobUsingJobContext.class.getName())
                .hasMethodName("myRecurringMethod")
                .hasJobContextArg();
    }

    @Test
    void beansWithMethodsAnnotatedWithRecurringAnnotationCronDisabled() {
        // GIVEN
        final RecurringJobPostProcessor recurringJobPostProcessor = getRecurringJobPostProcessor();

        // WHEN
        recurringJobPostProcessor.postProcessAfterInitialization(new MyServiceWithRecurringCronJobDisabled(), "not important");

        // THEN
        verify(jobScheduler).deleteRecurringJob("my-recurring-job");
    }

    @Test
    void beansWithMethodsAnnotatedWithRecurringAnnotationIntervalDisabled() {
        // GIVEN
        final RecurringJobPostProcessor recurringJobPostProcessor = getRecurringJobPostProcessor();

        // WHEN
        recurringJobPostProcessor.postProcessAfterInitialization(new MyServiceWithRecurringIntervalDisabled(), "not important");

        // THEN
        verify(jobScheduler).deleteRecurringJob("my-recurring-job");
    }

    @Test
    void beansWithMethodsAnnotatedWithRecurringAnnotationCronAndIntervalWillThrowException() {
        // GIVEN
        final RecurringJobPostProcessor recurringJobPostProcessor = getRecurringJobPostProcessor();

        // WHEN & THEN
        assertThatThrownBy(() -> recurringJobPostProcessor.postProcessAfterInitialization(new MyServiceWithRecurringJobWithCronAndInterval(), "not important"))
                .isInstanceOf(IllegalArgumentException.class);
    }

    @Test
    void beansWithMethodsAnnotatedWithRecurringAnnotationNoCronOrIntervalWillThrowException() {
        // GIVEN
        final RecurringJobPostProcessor recurringJobPostProcessor = getRecurringJobPostProcessor();

        // WHEN & THEN
        assertThatThrownBy(() -> recurringJobPostProcessor.postProcessAfterInitialization(new MyServiceWithRecurringJobWithoutCronAndInterval(), "not important"))
                .isInstanceOf(IllegalArgumentException.class);
    }

    @Test
    void beansWithMethodsAnnotatedWithRecurringAnnotationContainingPropertyPlaceholdersWillBeResolved() {
        new ApplicationContextRunner()
                .withBean(RecurringJobPostProcessor.class)
                .withBean(JobScheduler.class, () -> jobScheduler)
                .withPropertyValues("my-job.id=my-recurring-job")
                .withPropertyValues("my-job.cron=0 0/15 * * *")
                .withPropertyValues("my-job.zone-id=Asia/Taipei")
                .run(context -> {
                    context.getBean(RecurringJobPostProcessor.class)
                            .postProcessAfterInitialization(new MyServiceWithRecurringAnnotationContainingPropertyPlaceholder(), "not important");

<<<<<<< HEAD
                    verify(jobScheduler).scheduleRecurrently(eq("my-recurring-job"), any(JobDetails.class), eq(ScheduleExpressionType.getSchedule("0 0/15 * * *")), eq(ZoneId.of("Asia/Taipei")));
=======
                    verify(jobScheduler).scheduleRecurrently(recurringJobArgumentCaptor.capture());
                    assertThat(recurringJobArgumentCaptor.getValue())
                            .hasId("my-recurring-job")
                            .hasScheduleExpression("0 0/15 * * *")
                            .hasZoneId("Asia/Taipei");
>>>>>>> b0eea8be
                });
    }

    @Test
    void beansWithMethodsAnnotatedWithRecurringAnnotationHasDisabledCronExpressionValueShouldBeDeleted() {
        new ApplicationContextRunner()
                .withBean(RecurringJobPostProcessor.class)
                .withBean(JobScheduler.class, () -> jobScheduler)
                .withPropertyValues("my-job.id=my-recurring-job-to-be-deleted")
                .withPropertyValues("my-job.cron=-")
                .withPropertyValues("my-job.zone-id=Asia/Taipei")
                .run(context -> {
                    context.getBean(RecurringJobPostProcessor.class)
                            .postProcessAfterInitialization(new MyServiceWithRecurringAnnotationContainingPropertyPlaceholder(), "not important");

                    verify(jobScheduler).deleteRecurringJob("my-recurring-job-to-be-deleted");
                });
    }

    @Test
    void beansWithMethodsAnnotatedWithRecurringAnnotationHasDisabledCronExpressionButNotSpecifiedIdShouldBeOmitted() {
        new ApplicationContextRunner()
                .withBean(RecurringJobPostProcessor.class)
                .withBean(JobScheduler.class, () -> jobScheduler)
                .withPropertyValues("my-job.id=")
                .withPropertyValues("my-job.cron=-")
                .withPropertyValues("my-job.zone-id=Asia/Taipei")
                .run(context -> {
                    context.getBean(RecurringJobPostProcessor.class)
                            .postProcessAfterInitialization(new MyServiceWithRecurringAnnotationContainingPropertyPlaceholder(), "not important");

                    verifyNoInteractions(jobScheduler);
                });
    }

    @Test
    void beansWithUnsupportedMethodsAnnotatedWithRecurringAnnotationWillThrowException() {
        final RecurringJobPostProcessor recurringJobPostProcessor = getRecurringJobPostProcessor();

        assertThatThrownBy(() -> recurringJobPostProcessor.postProcessAfterInitialization(new MyUnsupportedService(), "not important"))
                .isInstanceOf(IllegalStateException.class)
                .hasMessage("Methods annotated with " + Recurring.class.getName() + " can only have zero parameters or a single parameter of type JobContext.");
    }


    private RecurringJobPostProcessor getRecurringJobPostProcessor() {
        final RecurringJobPostProcessor recurringJobPostProcessor = new RecurringJobPostProcessor();
        recurringJobPostProcessor.setBeanFactory(beanFactory);
        recurringJobPostProcessor.afterPropertiesSet();
        return recurringJobPostProcessor;
    }

    public static class MyServiceWithoutRecurringAnnotation {

        public void myMethodWithoutRecurringAnnotation() {
            System.out.print("My method without Recurring annotation");
        }
    }

    public static class MyServiceWithRecurringJob {

        @Recurring(id = "my-recurring-job", cron = "0 0/15 * * *")
        public void myRecurringMethod() {
            System.out.print("My recurring job method");
        }
    }

    public static class MyServiceWithRecurringCronJobUsingJobContext {

        @Recurring(id = "my-recurring-job", cron = "0 0/15 * * *")
        public void myRecurringMethod(JobContext jobContext) {
            System.out.print("My recurring job method");
        }
    }

    public static class MyServiceWithRecurringIntervalJobUsingJobContext {

        @Recurring(id = "my-recurring-job", interval = "PT10M")
        public void myRecurringMethod(JobContext jobContext) {
            System.out.print("My recurring job method");
        }
    }

    public static class MyServiceWithRecurringJobWithoutCronAndInterval {

        @Recurring(id = "my-recurring-job")
        public void myRecurringMethod(JobContext jobContext) {
            System.out.print("My recurring job method");
        }
    }

    public static class MyServiceWithRecurringJobWithCronAndInterval {

        @Recurring(id = "my-recurring-job", cron = "0 0/15 * * *", interval = "PT10M")
        public void myRecurringMethod(JobContext jobContext) {
            System.out.print("My recurring job method");
        }
    }

    public static class MyServiceWithRecurringCronJobDisabled {

        @Recurring(id = "my-recurring-job", cron = "-")
        public void myRecurringMethod() {
            System.out.print("My recurring job method");
        }
    }

    public static class MyServiceWithRecurringIntervalDisabled {

        @Recurring(id = "my-recurring-job", interval = "-")
        public void myRecurringMethod() {
            System.out.print("My recurring job method");
        }
    }

    public static class MyUnsupportedService {

        @Recurring(id = "my-recurring-job", cron = "0 0/15 * * *")
        public void myRecurringMethod(String parameter) {
            System.out.print("My unsupported recurring job method");
        }
    }

    public static class MyServiceWithRecurringAnnotationContainingPropertyPlaceholder {

        @Recurring(id = "${my-job.id}", cron = "${my-job.cron}", zoneId = "${my-job.zone-id}")
        public void myRecurringMethod() {
            System.out.print("My recurring job method");
        }
    }
}<|MERGE_RESOLUTION|>--- conflicted
+++ resolved
@@ -3,10 +3,6 @@
 import org.jobrunr.jobs.RecurringJob;
 import org.jobrunr.jobs.annotations.Recurring;
 import org.jobrunr.jobs.context.JobContext;
-<<<<<<< HEAD
-import org.jobrunr.scheduling.interval.Interval;
-=======
->>>>>>> b0eea8be
 import org.junit.jupiter.api.BeforeEach;
 import org.junit.jupiter.api.Test;
 import org.junit.jupiter.api.extension.ExtendWith;
@@ -61,12 +57,6 @@
         recurringJobPostProcessor.postProcessAfterInitialization(new MyServiceWithRecurringJob(), "not important");
 
         // THEN
-<<<<<<< HEAD
-        verify(jobScheduler).scheduleRecurrently(eq("my-recurring-job"), jobDetailsArgumentCaptor.capture(), eq(ScheduleExpressionType.getSchedule("0 0/15 * * *")), any(ZoneId.class));
-
-        final JobDetails actualJobDetails = jobDetailsArgumentCaptor.getValue();
-        assertThat(actualJobDetails)
-=======
         verify(jobScheduler).scheduleRecurrently(recurringJobArgumentCaptor.capture());
 
         final RecurringJob actualRecurringJob = recurringJobArgumentCaptor.getValue();
@@ -75,7 +65,6 @@
                 .hasScheduleExpression("0 0/15 * * *")
                 .hasCreatedBy(ANNOTATION);
         assertThat(actualRecurringJob.getJobDetails())
->>>>>>> b0eea8be
                 .isCacheable()
                 .hasClassName(MyServiceWithRecurringJob.class.getName())
                 .hasMethodName("myRecurringMethod")
@@ -91,12 +80,6 @@
         recurringJobPostProcessor.postProcessAfterInitialization(new MyServiceWithRecurringCronJobUsingJobContext(), "not important");
 
         // THEN
-<<<<<<< HEAD
-        verify(jobScheduler).scheduleRecurrently(eq("my-recurring-job"), jobDetailsArgumentCaptor.capture(), eq(ScheduleExpressionType.getSchedule("0 0/15 * * *")), any(ZoneId.class));
-
-        final JobDetails actualJobDetails = jobDetailsArgumentCaptor.getValue();
-        assertThat(actualJobDetails)
-=======
         verify(jobScheduler).scheduleRecurrently(recurringJobArgumentCaptor.capture());
 
         final RecurringJob actualRecurringJob = recurringJobArgumentCaptor.getValue();
@@ -105,7 +88,6 @@
                 .hasScheduleExpression("0 0/15 * * *")
                 .hasCreatedBy(ANNOTATION);
         assertThat(actualRecurringJob.getJobDetails())
->>>>>>> b0eea8be
                 .isCacheable()
                 .hasClassName(MyServiceWithRecurringCronJobUsingJobContext.class.getName())
                 .hasMethodName("myRecurringMethod")
@@ -190,15 +172,11 @@
                     context.getBean(RecurringJobPostProcessor.class)
                             .postProcessAfterInitialization(new MyServiceWithRecurringAnnotationContainingPropertyPlaceholder(), "not important");
 
-<<<<<<< HEAD
-                    verify(jobScheduler).scheduleRecurrently(eq("my-recurring-job"), any(JobDetails.class), eq(ScheduleExpressionType.getSchedule("0 0/15 * * *")), eq(ZoneId.of("Asia/Taipei")));
-=======
                     verify(jobScheduler).scheduleRecurrently(recurringJobArgumentCaptor.capture());
                     assertThat(recurringJobArgumentCaptor.getValue())
                             .hasId("my-recurring-job")
                             .hasScheduleExpression("0 0/15 * * *")
                             .hasZoneId("Asia/Taipei");
->>>>>>> b0eea8be
                 });
     }
 
