--- conflicted
+++ resolved
@@ -145,15 +145,14 @@
         Optional<Integer> getPollIntervalInSeconds();
 
         /**
-<<<<<<< HEAD
+         * Set the pollInterval multiplicand used to determine when a BackgroundJobServer has timed out and processing jobs are orphaned.
+         */
+        Optional<Integer> getServerTimeoutPollIntervalMultiplicand();
+
+        /**
          * Sets the maximum number of carbon aware jobs to update from awaiting to scheduled state per database round-trip.
          */
         Optional<Integer> getCarbonAwaitingJobsRequestSize();
-=======
-         * Set the pollInterval multiplicand used to determine when a BackgroundJobServer has timed out and processing jobs are orphaned.
-         */
-        Optional<Integer> getServerTimeoutPollIntervalMultiplicand();
->>>>>>> b0eea8be
 
         /**
          * Sets the maximum number of jobs to update from scheduled to enqueued state per database round-trip.
