package org.jobrunr.scheduling;

import io.micronaut.inject.ExecutableMethod;
import org.jobrunr.jobs.JobDetails;
import org.jobrunr.jobs.JobParameter;
import org.jobrunr.jobs.RecurringJob;
import org.jobrunr.jobs.annotations.Recurring;
import org.jobrunr.jobs.context.JobContext;
<<<<<<< HEAD
import org.jobrunr.utils.StringUtils;
=======
>>>>>>> b0eea8be
import org.slf4j.Logger;
import org.slf4j.LoggerFactory;

import java.lang.reflect.Method;
import java.time.ZoneId;
import java.util.ArrayList;
import java.util.List;
<<<<<<< HEAD
import java.util.stream.Stream;
=======

import static org.jobrunr.jobs.RecurringJob.CreatedBy.ANNOTATION;
>>>>>>> b0eea8be

public class JobRunrRecurringJobScheduler {

    private static final Logger LOGGER = LoggerFactory.getLogger(JobRunrRecurringJobScheduler.class);

    private final JobScheduler jobScheduler;

    public JobRunrRecurringJobScheduler(JobScheduler jobScheduler) {
        this.jobScheduler = jobScheduler;
    }

    public void schedule(ExecutableMethod<?, ?> method) {
        if (hasParametersOutsideOfJobContext(method.getTargetMethod())) {
            throw new IllegalStateException("Methods annotated with " + Recurring.class.getName() + " can only have zero parameters or a single parameter of type JobContext.");
        }

        String id = getId(method);
        String cron = getCron(method);
        String interval = getInterval(method);
        String scheduleExpression = ScheduleExpressionType.selectConfiguredScheduleExpression(cron, interval);

<<<<<<< HEAD
        String scheduleExpression = getScheduleExpression(cron, interval);

=======
>>>>>>> b0eea8be
        if (Recurring.RECURRING_JOB_DISABLED.equals(scheduleExpression)) {
            if (id == null) {
                LOGGER.warn("You are trying to disable a recurring job using placeholders but did not define an id.");
            } else {
                jobScheduler.deleteRecurringJob(id);
            }
        } else {
            JobDetails jobDetails = getJobDetails(method);
            ZoneId zoneId = getZoneId(method);
            Schedule schedule = ScheduleExpressionType.createScheduleFromString(scheduleExpression);

<<<<<<< HEAD
            jobScheduler.scheduleRecurrently(id, jobDetails, ScheduleExpressionType.getSchedule(scheduleExpression), zoneId);
=======
            RecurringJob recurringJob = new RecurringJob(id, jobDetails, schedule, zoneId, ANNOTATION);
            jobScheduler.scheduleRecurrently(recurringJob);
>>>>>>> b0eea8be
        }
    }

    private static String getScheduleExpression(String cron, String interval) {
        List<String> validScheduleExpressions = Stream.of(cron, interval).filter(StringUtils::isNotNullOrEmpty).toList();
        int count = validScheduleExpressions.size();
        if (count == 0) throw new IllegalArgumentException("Either cron or interval attribute is required.");
        if (count > 1) throw new IllegalArgumentException("Both cron and interval attribute provided. Only one is allowed.");
        return validScheduleExpressions.get(0);
    }

    private boolean hasParametersOutsideOfJobContext(Method method) {
        if (method.getParameterCount() == 0) return false;
        else if (method.getParameterCount() > 1) return true;
        else return !method.getParameterTypes()[0].equals(JobContext.class);
    }

    private String getId(ExecutableMethod<?, ?> method) {
        return method.stringValue(Recurring.class, "id").orElse(null);
    }

    private String getCron(ExecutableMethod<?, ?> method) {
        return method.stringValue(Recurring.class, "cron").orElse(null);
    }

    private String getInterval(ExecutableMethod<?, ?> method) {
        return method.stringValue(Recurring.class, "interval").orElse(null);
    }

    private JobDetails getJobDetails(ExecutableMethod<?, ?> method) {
        List<JobParameter> jobParameters = new ArrayList<>();
        if (method.getTargetMethod().getParameterCount() == 1 && method.getTargetMethod().getParameterTypes()[0].equals(JobContext.class)) {
            jobParameters.add(JobParameter.JobContext);
        }
        final JobDetails jobDetails = new JobDetails(method.getTargetMethod().getDeclaringClass().getName(), null, method.getTargetMethod().getName(), jobParameters);
        jobDetails.setCacheable(true);
        return jobDetails;
    }

    private ZoneId getZoneId(ExecutableMethod<?, ?> method) {
        return method.stringValue(Recurring.class, "zoneId").map(ZoneId::of).orElse(ZoneId.systemDefault());
    }
}<|MERGE_RESOLUTION|>--- conflicted
+++ resolved
@@ -6,10 +6,7 @@
 import org.jobrunr.jobs.RecurringJob;
 import org.jobrunr.jobs.annotations.Recurring;
 import org.jobrunr.jobs.context.JobContext;
-<<<<<<< HEAD
 import org.jobrunr.utils.StringUtils;
-=======
->>>>>>> b0eea8be
 import org.slf4j.Logger;
 import org.slf4j.LoggerFactory;
 
@@ -17,12 +14,9 @@
 import java.time.ZoneId;
 import java.util.ArrayList;
 import java.util.List;
-<<<<<<< HEAD
 import java.util.stream.Stream;
-=======
 
 import static org.jobrunr.jobs.RecurringJob.CreatedBy.ANNOTATION;
->>>>>>> b0eea8be
 
 public class JobRunrRecurringJobScheduler {
 
@@ -44,11 +38,6 @@
         String interval = getInterval(method);
         String scheduleExpression = ScheduleExpressionType.selectConfiguredScheduleExpression(cron, interval);
 
-<<<<<<< HEAD
-        String scheduleExpression = getScheduleExpression(cron, interval);
-
-=======
->>>>>>> b0eea8be
         if (Recurring.RECURRING_JOB_DISABLED.equals(scheduleExpression)) {
             if (id == null) {
                 LOGGER.warn("You are trying to disable a recurring job using placeholders but did not define an id.");
@@ -60,21 +49,9 @@
             ZoneId zoneId = getZoneId(method);
             Schedule schedule = ScheduleExpressionType.createScheduleFromString(scheduleExpression);
 
-<<<<<<< HEAD
-            jobScheduler.scheduleRecurrently(id, jobDetails, ScheduleExpressionType.getSchedule(scheduleExpression), zoneId);
-=======
             RecurringJob recurringJob = new RecurringJob(id, jobDetails, schedule, zoneId, ANNOTATION);
             jobScheduler.scheduleRecurrently(recurringJob);
->>>>>>> b0eea8be
         }
-    }
-
-    private static String getScheduleExpression(String cron, String interval) {
-        List<String> validScheduleExpressions = Stream.of(cron, interval).filter(StringUtils::isNotNullOrEmpty).toList();
-        int count = validScheduleExpressions.size();
-        if (count == 0) throw new IllegalArgumentException("Either cron or interval attribute is required.");
-        if (count > 1) throw new IllegalArgumentException("Both cron and interval attribute provided. Only one is allowed.");
-        return validScheduleExpressions.get(0);
     }
 
     private boolean hasParametersOutsideOfJobContext(Method method) {
