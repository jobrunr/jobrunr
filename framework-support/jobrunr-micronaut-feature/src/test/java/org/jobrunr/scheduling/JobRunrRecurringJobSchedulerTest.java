--- conflicted
+++ resolved
@@ -4,10 +4,7 @@
 import org.jobrunr.jobs.RecurringJob;
 import org.jobrunr.jobs.annotations.Recurring;
 import org.jobrunr.jobs.context.JobContext;
-<<<<<<< HEAD
 import org.jobrunr.scheduling.interval.Interval;
-=======
->>>>>>> b0eea8be
 import org.junit.jupiter.api.BeforeEach;
 import org.junit.jupiter.api.Test;
 import org.junit.jupiter.api.extension.ExtendWith;
@@ -56,11 +53,6 @@
 
         jobRunrRecurringJobScheduler.schedule(executableMethod);
 
-<<<<<<< HEAD
-        verify(jobScheduler).scheduleRecurrently(eq("my-recurring-job"), jobDetailsArgumentCaptor.capture(), eq(ScheduleExpressionType.getSchedule("*/15 * * * *")), eq(ZoneId.systemDefault()));
-        final JobDetails actualJobDetails = jobDetailsArgumentCaptor.getValue();
-        assertThat(actualJobDetails)
-=======
         // THEN
         verify(jobScheduler).scheduleRecurrently(recurringJobArgumentCaptor.capture());
         final RecurringJob actualRecurringJob = recurringJobArgumentCaptor.getValue();
@@ -69,7 +61,6 @@
                 .hasScheduleExpression("*/15 * * * *")
                 .hasCreatedBy(ANNOTATION);
         assertThat(actualRecurringJob.getJobDetails())
->>>>>>> b0eea8be
                 .isCacheable()
                 .hasClassName(MyServiceWithRecurringJob.class.getName())
                 .hasMethodName("myRecurringMethod")
@@ -104,11 +95,6 @@
 
         jobRunrRecurringJobScheduler.schedule(executableMethod);
 
-<<<<<<< HEAD
-        verify(jobScheduler).scheduleRecurrently(eq("my-recurring-job"), jobDetailsArgumentCaptor.capture(), eq(ScheduleExpressionType.getSchedule("*/15 * * * *")), eq(ZoneId.systemDefault()));
-        final JobDetails actualJobDetails = jobDetailsArgumentCaptor.getValue();
-        assertThat(actualJobDetails)
-=======
         // THEN
         verify(jobScheduler).scheduleRecurrently(recurringJobArgumentCaptor.capture());
         final RecurringJob actualRecurringJob = recurringJobArgumentCaptor.getValue();
@@ -117,7 +103,6 @@
                 .hasScheduleExpression("*/15 * * * *")
                 .hasCreatedBy(ANNOTATION);
         assertThat(actualRecurringJob.getJobDetails())
->>>>>>> b0eea8be
                 .isCacheable()
                 .hasClassName(MyServiceWithRecurringCronJobUsingJobContext.class.getName())
                 .hasMethodName("myRecurringMethod")
