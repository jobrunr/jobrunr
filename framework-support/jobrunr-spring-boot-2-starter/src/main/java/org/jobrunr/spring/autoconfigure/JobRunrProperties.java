--- conflicted
+++ resolved
@@ -267,15 +267,14 @@
         private Integer pollIntervalInSeconds = 15;
 
         /**
-<<<<<<< HEAD
          * Sets the maximum number of carbon aware jobs to update from awaiting to scheduled state per database round-trip.
          */
         private Integer carbonAwaitingJobsRequestSize = 1000;
-=======
+
+        /**
          * Set the pollInterval multiplicand used to determine when a BackgroundJobServer has timed out and processing jobs are orphaned.
          */
         private Integer serverTimeoutPollIntervalMultiplicand = 4;
->>>>>>> b0eea8be
 
         /**
          * Sets the maximum number of jobs to update from scheduled to enqueued state per database round-trip.
